--- conflicted
+++ resolved
@@ -6,26 +6,11 @@
 
 import xarray as xr
 from pandas import Index
-<<<<<<< HEAD
-import pathlib
-from typing import Union
-
-import xarray as xr
-from pandas import Index
-
-from ..utils.io import get_dataset
-from ..utils.misc import frequency_nominal_to_channel
-=======
-
->>>>>>> efca666e
+
 from ..utils.io import get_dataset
 from ..utils.misc import frequency_nominal_to_channel
 from ..utils.prov import add_processing_level, echopype_prov_attrs, insert_input_processing_level
 from . import impulse_noise, signal_attenuation, transient_noise
-<<<<<<< HEAD
-from . import impulse_noise, signal_attenuation, transient_noise
-=======
->>>>>>> efca666e
 from .noise_est import NoiseEst
 
 
