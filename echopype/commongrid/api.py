--- conflicted
+++ resolved
@@ -246,8 +246,7 @@
 
     return ds_MVBS
 
-
-<<<<<<< HEAD
+  
 def compute_NASC(
     ds_Sv: xr.Dataset,
     cell_dist: Union[int, float],  # TODO: allow xr.DataArray
@@ -392,133 +391,6 @@
     ds_NASC.attrs["geospatial_lon_max"] = round(float(ds_Sv["longitude"].max().values), 5)
 
     return ds_NASC
-=======
-# def compute_NASC(
-#     ds_Sv: xr.Dataset,
-#     cell_dist: Union[int, float],  # TODO: allow xr.DataArray
-#     cell_depth: Union[int, float],  # TODO: allow xr.DataArray
-# ) -> xr.Dataset:
-#     """
-#     Compute Nautical Areal Scattering Coefficient (NASC) from an Sv dataset.
-
-#     Parameters
-#     ----------
-#     ds_Sv : xr.Dataset
-#         A dataset containing Sv data.
-#         The Sv dataset must contain ``latitude``, ``longitude``, and ``depth`` as data variables.
-#     cell_dist: int, float
-#         The horizontal size of each NASC cell, in nautical miles [nmi]
-#     cell_depth: int, float
-#         The vertical size of each NASC cell, in meters [m]
-
-#     Returns
-#     -------
-#     xr.Dataset
-#         A dataset containing NASC
-
-#     Notes
-#     -----
-#     The NASC computation implemented here corresponds to the Echoview algorithm PRC_NASC
-#     https://support.echoview.com/WebHelp/Reference/Algorithms/Analysis_Variables/PRC_ABC_and_PRC_NASC.htm#PRC_NASC  # noqa
-#     The difference is that since in echopype masking of the Sv dataset is done explicitly using
-#     functions in the ``mask`` subpackage so the computation only involves computing the
-#     mean Sv and the mean height within each cell.
-
-#     In addition, here the binning of pings into individual cells is based on the actual horizontal
-#     distance computed from the latitude and longitude coordinates of each ping in the Sv dataset.
-#     Therefore, both regular and irregular horizontal distance in the Sv dataset are allowed.
-#     This is different from Echoview's assumption of constant ping rate, vessel speed, and sample
-#     thickness when computing mean Sv.
-#     """
-#     # Check Sv contains lat/lon
-#     if "latitude" not in ds_Sv or "longitude" not in ds_Sv:
-#         raise ValueError("Both 'latitude' and 'longitude' must exist in the input Sv dataset.")
-
-#     # Check if depth vectors are identical within each channel
-#     if not ds_Sv["depth"].groupby("channel").map(check_identical_depth).all():
-#         raise ValueError(
-#             "Only Sv data with identical depth vectors across all pings "
-#             "are allowed in the current compute_NASC implementation."
-#         )
-
-#     # Get distance from lat/lon in nautical miles
-#     dist_nmi = get_distance_from_latlon(ds_Sv)
-
-#     # Find binning indices along distance
-#     bin_num_dist, dist_bin_idx = get_dist_bin_info(dist_nmi, cell_dist)  # dist_bin_idx is 1-based
-
-#     # Find binning indices along depth: channel-dependent
-#     bin_num_depth, depth_bin_idx = get_depth_bin_info(ds_Sv, cell_depth)  # depth_bin_idx is 1-based  # noqa
-
-#     # Compute mean sv (volume backscattering coefficient, linear scale)
-#     # This is essentially to compute MVBS over a the cell defined here,
-#     # which are typically larger than those used for MVBS.
-#     # The implementation below is brute force looping, but can be optimized
-#     # by experimenting with different delayed schemes.
-#     # The optimized routines can then be used here and
-#     # in commongrid.compute_MVBS and clean.estimate_noise
-#     sv_mean = []
-#     for ch_seq in np.arange(ds_Sv["channel"].size):
-#         # TODO: .compute each channel sequentially?
-#         #       dask.delay within each channel?
-#         ds_Sv_ch = ds_Sv["Sv"].isel(channel=ch_seq).data  # preserve the underlying type
-
-#         sv_mean_dist_depth = []
-#         for dist_idx in np.arange(bin_num_dist) + 1:  # along ping_time
-#             sv_mean_depth = []
-#             for depth_idx in np.arange(bin_num_depth) + 1:  # along depth
-#                 # Sv dim: ping_time x depth
-#                 Sv_cut = ds_Sv_ch[dist_idx == dist_bin_idx, :][
-#                     :, depth_idx == depth_bin_idx[ch_seq]
-#                 ]
-#                 sv_mean_depth.append(np.nanmean(10 ** (Sv_cut / 10)))
-#             sv_mean_dist_depth.append(sv_mean_depth)
-
-#         sv_mean.append(sv_mean_dist_depth)
-
-#     # Compute mean height
-#     # For data with uniform depth step size, mean height = vertical size of cell
-#     height_mean = cell_depth
-#     # TODO: generalize to variable depth step size
-
-#     ds_NASC = xr.DataArray(
-#         np.array(sv_mean) * height_mean,
-#         dims=["channel", "distance", "depth"],
-#         coords={
-#             "channel": ds_Sv["channel"].values,
-#             "distance": np.arange(bin_num_dist) * cell_dist,
-#             "depth": np.arange(bin_num_depth) * cell_depth,
-#         },
-#         name="NASC",
-#     ).to_dataset()
-
-#     ds_NASC["frequency_nominal"] = ds_Sv["frequency_nominal"]  # re-attach frequency_nominal
-
-#     # Attach attributes
-#     _set_var_attrs(
-#         ds_NASC["NASC"],
-#         long_name="Nautical Areal Scattering Coefficient (NASC, m2 nmi-2)",
-#         units="m2 nmi-2",
-#         round_digits=3,
-#     )
-#     _set_var_attrs(ds_NASC["distance"], "Cumulative distance", "m", 3)
-#     _set_var_attrs(ds_NASC["depth"], "Cell depth", "m", 3, standard_name="depth")
-
-#     # Calculate and add ACDD bounding box global attributes
-#     ds_NASC.attrs["Conventions"] = "CF-1.7,ACDD-1.3"
-#     ds_NASC.attrs["time_coverage_start"] = np.datetime_as_string(
-#         ds_Sv["ping_time"].min().values, timezone="UTC"
-#     )
-#     ds_NASC.attrs["time_coverage_end"] = np.datetime_as_string(
-#         ds_Sv["ping_time"].max().values, timezone="UTC"
-#     )
-#     ds_NASC.attrs["geospatial_lat_min"] = round(float(ds_Sv["latitude"].min().values), 5)
-#     ds_NASC.attrs["geospatial_lat_max"] = round(float(ds_Sv["latitude"].max().values), 5)
-#     ds_NASC.attrs["geospatial_lon_min"] = round(float(ds_Sv["longitude"].min().values), 5)
-#     ds_NASC.attrs["geospatial_lon_max"] = round(float(ds_Sv["longitude"].max().values), 5)
-
-#     return ds_NASC
->>>>>>> f6951edb
 
 
 def regrid():
