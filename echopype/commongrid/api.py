--- conflicted
+++ resolved
@@ -1,12 +1,8 @@
 """
 Functions for enhancing the spatial and temporal coherence of data.
 """
-<<<<<<< HEAD
 import re
-from typing import Literal
-=======
-from typing import Union
->>>>>>> 14665b5e
+from typing import Literal, Union
 
 import numpy as np
 import pandas as pd
