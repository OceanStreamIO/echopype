"""
Functions for enhancing the spatial and temporal coherence of data.
"""
<<<<<<< HEAD
import re
=======
import logging
>>>>>>> 9c9ea4b4
from typing import Literal

import numpy as np
import pandas as pd
import xarray as xr

from ..consolidate.api import POSITION_VARIABLES
from ..utils.prov import add_processing_level, echopype_prov_attrs, insert_input_processing_level
from .utils import (
    _convert_bins_to_interval_index,
    _get_reduced_positions,
    _parse_x_bin,
    _set_MVBS_attrs,
    _set_var_attrs,
    _setup_and_validate,
    compute_raw_MVBS,
    compute_raw_NASC,
    get_distance_from_latlon,
)

logger = logging.getLogger(__name__)


def _convert_bins_to_interval_index(
    bins: list, closed: Literal["left", "right"] = "left"
) -> pd.IntervalIndex:
    """
    Convert bins to sorted pandas IntervalIndex
    with specified closed end

    Parameters
    ----------
    bins : list
        The bin edges
    closed : {'left', 'right'}, default 'left'
        Which side of bin interval is closed

    Returns
    -------
    pd.IntervalIndex
        The resulting IntervalIndex
    """
    return pd.IntervalIndex.from_breaks(bins, closed=closed).sort_values()


def _parse_x_bin(x_bin: str, x_label="range_bin") -> float:
    """
    Parses x bin string, check unit,
    and returns x bin in the specified unit.

    Currently only available for:
    range_bin: meters (m)
    dist_bin: nautical miles (nmi)

    Parameters
    ----------
    x_bin : str
        X bin string, e.g., "0.5nmi" or "10m"
    x_label : {"range_bin", "dist_bin"}, default "range_bin"
        The label of the x bin.

    Returns
    -------
    float
        The resulting x bin value in x unit,
        based on label.

    Raises
    ------
    ValueError
        If the x bin string doesn't include unit value.
    TypeError
        If the x bin is not a type string.
    KeyError
        If the x label is not one of the available labels.
    """
    x_bin_map = {
        "range_bin": {
            "name": "Range bin",
            "unit": "m",
            "ex": "10m",
            "unit_label": "meters",
            "pattern": r"([\d+]*[.,]{0,1}[\d+]*)(\s+)?(m)",
        },
        "dist_bin": {
            "name": "Distance bin",
            "unit": "nmi",
            "ex": "0.5nmi",
            "unit_label": "nautical miles",
            "pattern": r"([\d+]*[.,]{0,1}[\d+]*)(\s+)?(nmi)",
        },
    }
    x_bin_info = x_bin_map.get(x_label, None)

    if x_bin_info is None:
        raise KeyError(f"x_label must be one of {list(x_bin_map.keys())}")

    # First check for bin types
    if not isinstance(x_bin, str):
        raise TypeError("'x_bin' must be a string")
    # normalize to lower case
    # for x_bin
    x_bin = x_bin.strip().lower()
    # Only matches meters
    match_obj = re.match(x_bin_info["pattern"], x_bin)

    # Do some checks on x_bin inputs
    if match_obj is None:
        # This shouldn't be other units
        raise ValueError(
            f"{x_bin_info['name']} must be in "
            f"{x_bin_info['unit_label']} "
            f"(e.g., '{x_bin_info['ex']}')."
        )

    # Convert back to float
    x_bin = float(match_obj.group(1))
    return x_bin


@add_processing_level("L3*")
def compute_MVBS(
    ds_Sv: xr.Dataset,
    range_var: Literal["echo_range", "depth"] = "echo_range",
    range_bin: str = "20m",
    ping_time_bin: str = "20S",
    method="map-reduce",
    closed: Literal["left", "right"] = "left",
    **flox_kwargs,
):
    """
    Compute Mean Volume Backscattering Strength (MVBS)
    based on intervals of range (``echo_range``) or depth (``depth``)
    and ``ping_time`` specified in physical units.

    Output of this function differs from that of ``compute_MVBS_index_binning``, which computes
    bin-averaged Sv according to intervals of ``echo_range`` and ``ping_time`` specified as
    index number.

    Parameters
    ----------
    ds_Sv : xr.Dataset
        dataset containing Sv and ``echo_range`` [m]
    range_var: {'echo_range', 'depth'}, default 'echo_range'
        The variable to use for range binning.
        Must be one of ``echo_range`` or ``depth``.
        Note that ``depth`` is only available if the input dataset contains
        ``depth`` as a data variable.
    range_bin : str, default '20m'
        bin size along ``echo_range`` or ``depth`` in meters.
    ping_time_bin : str, default '20S'
        bin size along ``ping_time``
    method: str, default 'map-reduce'
        The flox strategy for reduction of dask arrays only.
        See flox `documentation <https://flox.readthedocs.io/en/latest/implementation.html>`_
        for more details.
    closed: {'left', 'right'}, default 'left'
        Which side of bin interval is closed.
<<<<<<< HEAD
    **kwargs
=======
    **flox_kwargs
>>>>>>> 9c9ea4b4
        Additional keyword arguments to be passed
        to flox reduction function.

    Returns
    -------
    A dataset containing bin-averaged Sv
    """

<<<<<<< HEAD
    if not isinstance(ping_time_bin, str):
        raise TypeError("ping_time_bin must be a string")

    range_bin = _parse_x_bin(range_bin, "range_bin")

    # Clean up filenames dimension if it exists
    # not needed here
    if "filenames" in ds_Sv.dims:
        ds_Sv = ds_Sv.drop_dims("filenames")

    # Check if range_var is valid
    if range_var not in ["echo_range", "depth"]:
        raise ValueError("range_var must be one of 'echo_range' or 'depth'.")

    # Check if range_var exists in ds_Sv
    if range_var not in ds_Sv.data_vars:
        raise ValueError(f"range_var '{range_var}' does not exist in the input dataset.")

    # Check for closed values
    if closed not in ["right", "left"]:
        raise ValueError(f"{closed} is not a valid option. Options are 'left' or 'right'.")

=======
    # Setup and validate
    # * Sv dataset must contain specified range_var
    # * Parse range_bin
    # * Check closed value
    ds_Sv, range_bin = _setup_and_validate(ds_Sv, range_var, range_bin, closed)

    if not isinstance(ping_time_bin, str):
        raise TypeError("ping_time_bin must be a string")

>>>>>>> 9c9ea4b4
    # create bin information for echo_range
    # this computes the echo range max since there might NaNs in the data
    echo_range_max = ds_Sv[range_var].max()
    range_interval = np.arange(0, echo_range_max + range_bin, range_bin)

    # create bin information needed for ping_time
    d_index = (
        ds_Sv["ping_time"]
        .resample(ping_time=ping_time_bin, skipna=True)
        .first()  # Not actually being used, but needed to get the bin groups
        .indexes["ping_time"]
    )
    ping_interval = d_index.union([d_index[-1] + pd.Timedelta(ping_time_bin)]).values

    # Set interval index for groups
    ping_interval = _convert_bins_to_interval_index(ping_interval, closed=closed)
    range_interval = _convert_bins_to_interval_index(range_interval, closed=closed)
<<<<<<< HEAD
    raw_MVBS = get_MVBS_along_channels(
=======
    raw_MVBS = compute_raw_MVBS(
>>>>>>> 9c9ea4b4
        ds_Sv,
        range_interval,
        ping_interval,
        range_var=range_var,
        method=method,
        **flox_kwargs,
    )

    # create MVBS dataset
    # by transforming the binned dimensions to regular coords
    ds_MVBS = xr.Dataset(
        data_vars={"Sv": (["channel", "ping_time", range_var], raw_MVBS["Sv"].data)},
        coords={
            "ping_time": np.array([v.left for v in raw_MVBS.ping_time_bins.values]),
            "channel": raw_MVBS.channel.values,
            range_var: np.array([v.left for v in raw_MVBS[f"{range_var}_bins"].values]),
        },
    )

<<<<<<< HEAD
    # "has_positions" attribute is inserted in get_MVBS_along_channels
    # when the dataset has position information
    # propagate this to the final MVBS dataset
    if raw_MVBS.attrs.get("has_positions", False):
        for var in POSITION_VARIABLES:
            ds_MVBS[var] = (["ping_time"], raw_MVBS[var].data, ds_Sv[var].attrs)
=======
    # If dataset has position information
    # propagate this to the final MVBS dataset
    ds_MVBS = _get_reduced_positions(ds_Sv, ds_MVBS, "MVBS", ping_interval)
>>>>>>> 9c9ea4b4

    # Add water level if uses echo_range and it exists in Sv dataset
    if range_var == "echo_range" and "water_level" in ds_Sv.data_vars:
        ds_MVBS["water_level"] = ds_Sv["water_level"]

    # ping_time_bin parsing and conversions
    # Need to convert between pd.Timedelta and np.timedelta64 offsets/frequency strings
    # https://xarray.pydata.org/en/stable/generated/xarray.Dataset.resample.html
    # https://pandas.pydata.org/pandas-docs/stable/reference/api/pandas.Series.resample.html
    # https://pandas.pydata.org/docs/reference/api/pandas.Timedelta.html
    # https://pandas.pydata.org/docs/reference/api/pandas.Timedelta.resolution_string.html
    # https://pandas.pydata.org/pandas-docs/stable/user_guide/timeseries.html#dateoffset-objects
    # https://numpy.org/devdocs/reference/arrays.datetime.html#datetime-units
    timedelta_units = {
        "d": {"nptd64": "D", "unitstr": "day"},
        "h": {"nptd64": "h", "unitstr": "hour"},
        "t": {"nptd64": "m", "unitstr": "minute"},
        "min": {"nptd64": "m", "unitstr": "minute"},
        "s": {"nptd64": "s", "unitstr": "second"},
        "l": {"nptd64": "ms", "unitstr": "millisecond"},
        "ms": {"nptd64": "ms", "unitstr": "millisecond"},
        "u": {"nptd64": "us", "unitstr": "microsecond"},
        "us": {"nptd64": "ms", "unitstr": "millisecond"},
        "n": {"nptd64": "ns", "unitstr": "nanosecond"},
        "ns": {"nptd64": "ms", "unitstr": "millisecond"},
    }
    ping_time_bin_td = pd.Timedelta(ping_time_bin)
    # res = resolution (most granular time unit)
    ping_time_bin_resunit = ping_time_bin_td.resolution_string.lower()
    ping_time_bin_resvalue = int(
        ping_time_bin_td / np.timedelta64(1, timedelta_units[ping_time_bin_resunit]["nptd64"])
    )
    ping_time_bin_resunit_label = timedelta_units[ping_time_bin_resunit]["unitstr"]

    # Attach attributes
    _set_MVBS_attrs(ds_MVBS)
    ds_MVBS[range_var].attrs = {"long_name": "Range distance", "units": "m"}
    ds_MVBS["Sv"] = ds_MVBS["Sv"].assign_attrs(
        {
            "cell_methods": (
                f"ping_time: mean (interval: {ping_time_bin_resvalue} {ping_time_bin_resunit_label} "  # noqa
                "comment: ping_time is the interval start) "
                f"{range_var}: mean (interval: {range_bin} meter "
                f"comment: {range_var} is the interval start)"
            ),
            "binning_mode": "physical units",
            "range_meter_interval": str(range_bin) + "m",
            "ping_time_interval": ping_time_bin,
            "actual_range": [
                round(float(ds_MVBS["Sv"].min().values), 2),
                round(float(ds_MVBS["Sv"].max().values), 2),
            ],
        }
    )

    prov_dict = echopype_prov_attrs(process_type="processing")
    prov_dict["processing_function"] = "commongrid.compute_MVBS"
    ds_MVBS = ds_MVBS.assign_attrs(prov_dict)
    ds_MVBS["frequency_nominal"] = ds_Sv["frequency_nominal"]  # re-attach frequency_nominal

    ds_MVBS = insert_input_processing_level(ds_MVBS, input_ds=ds_Sv)

    return ds_MVBS


@add_processing_level("L3*")
def compute_MVBS_index_binning(ds_Sv, range_sample_num=100, ping_num=100):
    """
    Compute Mean Volume Backscattering Strength (MVBS)
    based on intervals of ``range_sample`` and ping number (``ping_num``) specified in index number.

    Output of this function differs from that of ``compute_MVBS``, which computes
    bin-averaged Sv according to intervals of range (``echo_range``) and ``ping_time`` specified
    in physical units.

    Parameters
    ----------
    ds_Sv : xr.Dataset
        dataset containing ``Sv`` and ``echo_range`` [m]
    range_sample_num : int
        number of samples to average along the ``range_sample`` dimension, default to 100
    ping_num : int
        number of pings to average, default to 100

    Returns
    -------
    A dataset containing bin-averaged Sv
    """
    da_sv = 10 ** (ds_Sv["Sv"] / 10)  # average should be done in linear domain
    da = 10 * np.log10(
        da_sv.coarsen(ping_time=ping_num, range_sample=range_sample_num, boundary="pad").mean(
            skipna=True
        )
    )

    # Attach attributes and coarsened echo_range
    da.name = "Sv"
    ds_MVBS = da.to_dataset()
    ds_MVBS.coords["range_sample"] = (
        "range_sample",
        np.arange(ds_MVBS["range_sample"].size),
        {"long_name": "Along-range sample number, base 0"},
    )  # reset range_sample to start from 0
    ds_MVBS["echo_range"] = (
        ds_Sv["echo_range"]
        .coarsen(  # binned echo_range (use first value in each average bin)
            ping_time=ping_num, range_sample=range_sample_num, boundary="pad"
        )
        .min(skipna=True)
    )
    _set_MVBS_attrs(ds_MVBS)
    ds_MVBS["Sv"] = ds_MVBS["Sv"].assign_attrs(
        {
            "cell_methods": (
                f"ping_time: mean (interval: {ping_num} pings "
                "comment: ping_time is the interval start) "
                f"range_sample: mean (interval: {range_sample_num} samples along range "
                "comment: range_sample is the interval start)"
            ),
            "comment": "MVBS binned on the basis of range_sample and ping number specified as index numbers",  # noqa
            "binning_mode": "sample number",
            "range_sample_interval": f"{range_sample_num} samples along range",
            "ping_interval": f"{ping_num} pings",
            "actual_range": [
                round(float(ds_MVBS["Sv"].min().values), 2),
                round(float(ds_MVBS["Sv"].max().values), 2),
            ],
        }
    )

    prov_dict = echopype_prov_attrs(process_type="processing")
    prov_dict["processing_function"] = "commongrid.compute_MVBS_index_binning"
    ds_MVBS = ds_MVBS.assign_attrs(prov_dict)
    ds_MVBS["frequency_nominal"] = ds_Sv["frequency_nominal"]  # re-attach frequency_nominal

    ds_MVBS = insert_input_processing_level(ds_MVBS, input_ds=ds_Sv)

    return ds_MVBS


def compute_NASC(
    ds_Sv: xr.Dataset,
    range_bin: str = "10m",
    dist_bin: str = "0.5nmi",
    method: str = "map-reduce",
    closed: Literal["left", "right"] = "left",
    **flox_kwargs,
) -> xr.Dataset:
    """
    Compute Nautical Areal Scattering Coefficient (NASC) from an Sv dataset.

    Parameters
    ----------
    ds_Sv : xr.Dataset
        A dataset containing Sv data.
        The Sv dataset must contain ``latitude``, ``longitude``, and ``depth`` as data variables.
    range_bin : str, default '10m'
        bin size along ``depth`` in meters (m).
    dist_bin : str, default '0.5nmi'
        bin size along ``distance`` in nautical miles (nmi).
    method: str, default 'map-reduce'
        The flox strategy for reduction of dask arrays only.
        See flox `documentation <https://flox.readthedocs.io/en/latest/implementation.html>`_
        for more details.
    closed: {'left', 'right'}, default 'left'
        Which side of bin interval is closed.
    **flox_kwargs
        Additional keyword arguments to be passed
        to flox reduction function.

    Returns
    -------
    xr.Dataset
        A dataset containing NASC

    Notes
    -----
    The NASC computation implemented here generally corresponds to the Echoview algorithm PRC_NASC
    https://support.echoview.com/WebHelp/Reference/Algorithms/Analysis_Variables/PRC_ABC_and_PRC_NASC.htm#PRC_NASC  # noqa
    The difference is that since in echopype masking of the Sv dataset is done explicitly using
    functions in the ``mask`` subpackage, the computation only involves computing the
    mean Sv and the mean height within each cell, where some Sv "pixels" may have been
    masked as NaN.

    In addition, in echopype the binning of pings into individual cells is based on the actual horizontal
    distance computed from the latitude and longitude coordinates of each ping in the Sv dataset.
    Therefore, both regular and irregular horizontal distance in the Sv dataset are allowed.
    This is different from Echoview's assumption of constant ping rate, vessel speed, and sample
    thickness when computing mean Sv
    (see https://support.echoview.com/WebHelp/Reference/Algorithms/Analysis_Variables/Sv_mean.htm#Conversions).  # noqa
    """
    # Set range_var to be 'depth'
    range_var = "depth"

    # Setup and validate
    # * Sv dataset must contain latitude, longitude, and depth
    # * Parse range_bin
    # * Check closed value
    ds_Sv, range_bin = _setup_and_validate(
        ds_Sv, range_var, range_bin, closed, required_data_vars=POSITION_VARIABLES
    )

    # Check if dist_bin is a string
    if not isinstance(dist_bin, str):
        raise TypeError("dist_bin must be a string")

    # Parse the dist_bin string and convert to float
    dist_bin = _parse_x_bin(dist_bin, "dist_bin")

    # Get distance from lat/lon in nautical miles
    dist_nmi = get_distance_from_latlon(ds_Sv)
    ds_Sv = ds_Sv.assign_coords({"distance_nmi": ("ping_time", dist_nmi)}).swap_dims(
        {"ping_time": "distance_nmi"}
    )

    # create bin information along range_var
    # this computes the range_var max since there might NaNs in the data
    range_var_max = ds_Sv[range_var].max()
    range_interval = np.arange(0, range_var_max + range_bin, range_bin)

    # create bin information along distance_nmi
    # this computes the distance max since there might NaNs in the data
    dist_max = ds_Sv["distance_nmi"].max()
    dist_interval = np.arange(0, dist_max + dist_bin, dist_bin)

    # Set interval index for groups
    dist_interval = _convert_bins_to_interval_index(dist_interval, closed=closed)
    range_interval = _convert_bins_to_interval_index(range_interval, closed=closed)

    raw_NASC = compute_raw_NASC(
        ds_Sv,
        range_interval,
        dist_interval,
        method=method,
        **flox_kwargs,
    )

    # create MVBS dataset
    # by transforming the binned dimensions to regular coords
    ds_NASC = xr.Dataset(
        data_vars={"NASC": (["channel", "distance", range_var], raw_NASC["sv"].data)},
        coords={
            "distance": np.array([v.left for v in raw_NASC["distance_nmi_bins"].values]),
            "channel": raw_NASC["channel"].values,
            range_var: np.array([v.left for v in raw_NASC[f"{range_var}_bins"].values]),
        },
    )

    # If dataset has position information
    # propagate this to the final NASC dataset
    ds_NASC = _get_reduced_positions(ds_Sv, ds_NASC, "NASC", dist_interval)

    # Set ping time binning information
    ds_NASC["ping_time"] = (["distance"], raw_NASC["ping_time"].data, ds_Sv["ping_time"].attrs)

    ds_NASC["frequency_nominal"] = ds_Sv["frequency_nominal"]  # re-attach frequency_nominal

    # Attach attributes
    _set_var_attrs(
        ds_NASC["NASC"],
        long_name="Nautical Areal Scattering Coefficient (NASC, m2 nmi-2)",
        units="m2 nmi-2",
        round_digits=3,
    )
    _set_var_attrs(ds_NASC["distance"], "Cumulative distance", "nmi", 3)
    _set_var_attrs(ds_NASC["depth"], "Cell depth", "m", 3, standard_name="depth")

    # Calculate and add ACDD bounding box global attributes
    ds_NASC.attrs["Conventions"] = "CF-1.7,ACDD-1.3"
    ds_NASC.attrs["time_coverage_start"] = np.datetime_as_string(
        ds_Sv["ping_time"].min().values, timezone="UTC"
    )
    ds_NASC.attrs["time_coverage_end"] = np.datetime_as_string(
        ds_Sv["ping_time"].max().values, timezone="UTC"
    )
    ds_NASC.attrs["geospatial_lat_min"] = round(float(ds_Sv["latitude"].min().values), 5)
    ds_NASC.attrs["geospatial_lat_max"] = round(float(ds_Sv["latitude"].max().values), 5)
    ds_NASC.attrs["geospatial_lon_min"] = round(float(ds_Sv["longitude"].min().values), 5)
    ds_NASC.attrs["geospatial_lon_max"] = round(float(ds_Sv["longitude"].max().values), 5)

    return ds_NASC


def regrid():
    return 1<|MERGE_RESOLUTION|>--- conflicted
+++ resolved
@@ -1,11 +1,7 @@
 """
 Functions for enhancing the spatial and temporal coherence of data.
 """
-<<<<<<< HEAD
-import re
-=======
 import logging
->>>>>>> 9c9ea4b4
 from typing import Literal
 
 import numpy as np
@@ -27,103 +23,6 @@
 )
 
 logger = logging.getLogger(__name__)
-
-
-def _convert_bins_to_interval_index(
-    bins: list, closed: Literal["left", "right"] = "left"
-) -> pd.IntervalIndex:
-    """
-    Convert bins to sorted pandas IntervalIndex
-    with specified closed end
-
-    Parameters
-    ----------
-    bins : list
-        The bin edges
-    closed : {'left', 'right'}, default 'left'
-        Which side of bin interval is closed
-
-    Returns
-    -------
-    pd.IntervalIndex
-        The resulting IntervalIndex
-    """
-    return pd.IntervalIndex.from_breaks(bins, closed=closed).sort_values()
-
-
-def _parse_x_bin(x_bin: str, x_label="range_bin") -> float:
-    """
-    Parses x bin string, check unit,
-    and returns x bin in the specified unit.
-
-    Currently only available for:
-    range_bin: meters (m)
-    dist_bin: nautical miles (nmi)
-
-    Parameters
-    ----------
-    x_bin : str
-        X bin string, e.g., "0.5nmi" or "10m"
-    x_label : {"range_bin", "dist_bin"}, default "range_bin"
-        The label of the x bin.
-
-    Returns
-    -------
-    float
-        The resulting x bin value in x unit,
-        based on label.
-
-    Raises
-    ------
-    ValueError
-        If the x bin string doesn't include unit value.
-    TypeError
-        If the x bin is not a type string.
-    KeyError
-        If the x label is not one of the available labels.
-    """
-    x_bin_map = {
-        "range_bin": {
-            "name": "Range bin",
-            "unit": "m",
-            "ex": "10m",
-            "unit_label": "meters",
-            "pattern": r"([\d+]*[.,]{0,1}[\d+]*)(\s+)?(m)",
-        },
-        "dist_bin": {
-            "name": "Distance bin",
-            "unit": "nmi",
-            "ex": "0.5nmi",
-            "unit_label": "nautical miles",
-            "pattern": r"([\d+]*[.,]{0,1}[\d+]*)(\s+)?(nmi)",
-        },
-    }
-    x_bin_info = x_bin_map.get(x_label, None)
-
-    if x_bin_info is None:
-        raise KeyError(f"x_label must be one of {list(x_bin_map.keys())}")
-
-    # First check for bin types
-    if not isinstance(x_bin, str):
-        raise TypeError("'x_bin' must be a string")
-    # normalize to lower case
-    # for x_bin
-    x_bin = x_bin.strip().lower()
-    # Only matches meters
-    match_obj = re.match(x_bin_info["pattern"], x_bin)
-
-    # Do some checks on x_bin inputs
-    if match_obj is None:
-        # This shouldn't be other units
-        raise ValueError(
-            f"{x_bin_info['name']} must be in "
-            f"{x_bin_info['unit_label']} "
-            f"(e.g., '{x_bin_info['ex']}')."
-        )
-
-    # Convert back to float
-    x_bin = float(match_obj.group(1))
-    return x_bin
 
 
 @add_processing_level("L3*")
@@ -164,11 +63,7 @@
         for more details.
     closed: {'left', 'right'}, default 'left'
         Which side of bin interval is closed.
-<<<<<<< HEAD
-    **kwargs
-=======
     **flox_kwargs
->>>>>>> 9c9ea4b4
         Additional keyword arguments to be passed
         to flox reduction function.
 
@@ -177,30 +72,6 @@
     A dataset containing bin-averaged Sv
     """
 
-<<<<<<< HEAD
-    if not isinstance(ping_time_bin, str):
-        raise TypeError("ping_time_bin must be a string")
-
-    range_bin = _parse_x_bin(range_bin, "range_bin")
-
-    # Clean up filenames dimension if it exists
-    # not needed here
-    if "filenames" in ds_Sv.dims:
-        ds_Sv = ds_Sv.drop_dims("filenames")
-
-    # Check if range_var is valid
-    if range_var not in ["echo_range", "depth"]:
-        raise ValueError("range_var must be one of 'echo_range' or 'depth'.")
-
-    # Check if range_var exists in ds_Sv
-    if range_var not in ds_Sv.data_vars:
-        raise ValueError(f"range_var '{range_var}' does not exist in the input dataset.")
-
-    # Check for closed values
-    if closed not in ["right", "left"]:
-        raise ValueError(f"{closed} is not a valid option. Options are 'left' or 'right'.")
-
-=======
     # Setup and validate
     # * Sv dataset must contain specified range_var
     # * Parse range_bin
@@ -210,7 +81,6 @@
     if not isinstance(ping_time_bin, str):
         raise TypeError("ping_time_bin must be a string")
 
->>>>>>> 9c9ea4b4
     # create bin information for echo_range
     # this computes the echo range max since there might NaNs in the data
     echo_range_max = ds_Sv[range_var].max()
@@ -228,11 +98,7 @@
     # Set interval index for groups
     ping_interval = _convert_bins_to_interval_index(ping_interval, closed=closed)
     range_interval = _convert_bins_to_interval_index(range_interval, closed=closed)
-<<<<<<< HEAD
-    raw_MVBS = get_MVBS_along_channels(
-=======
     raw_MVBS = compute_raw_MVBS(
->>>>>>> 9c9ea4b4
         ds_Sv,
         range_interval,
         ping_interval,
@@ -252,18 +118,9 @@
         },
     )
 
-<<<<<<< HEAD
-    # "has_positions" attribute is inserted in get_MVBS_along_channels
-    # when the dataset has position information
-    # propagate this to the final MVBS dataset
-    if raw_MVBS.attrs.get("has_positions", False):
-        for var in POSITION_VARIABLES:
-            ds_MVBS[var] = (["ping_time"], raw_MVBS[var].data, ds_Sv[var].attrs)
-=======
     # If dataset has position information
     # propagate this to the final MVBS dataset
     ds_MVBS = _get_reduced_positions(ds_Sv, ds_MVBS, "MVBS", ping_interval)
->>>>>>> 9c9ea4b4
 
     # Add water level if uses echo_range and it exists in Sv dataset
     if range_var == "echo_range" and "water_level" in ds_Sv.data_vars:
