"""
Contains core functions needed to compute the MVBS of an input dataset.
"""

<<<<<<< HEAD
import warnings
from typing import Literal, Tuple, Union
=======
from typing import Literal, Union
>>>>>>> 3492b369

import numpy as np
import pandas as pd
import xarray as xr
from flox.xarray import xarray_reduce
<<<<<<< HEAD

from ..consolidate.api import POSITION_VARIABLES
from ..utils.compute import _lin2log, _log2lin
=======
>>>>>>> 3492b369

from ..consolidate.api import POSITION_VARIABLES
from ..utils.compute import _lin2log, _log2lin


def get_MVBS_along_channels(
    ds_Sv: xr.Dataset,
<<<<<<< HEAD
    range_interval: np.ndarray,
    ping_interval: np.ndarray,
=======
    range_interval: Union[pd.IntervalIndex, np.ndarray],
    ping_interval: Union[pd.IntervalIndex, np.ndarray],
>>>>>>> 3492b369
    range_var: Literal["echo_range", "depth"] = "echo_range",
    method: str = "map-reduce",
    **kwargs
) -> xr.Dataset:
    """
    Computes the MVBS of ``ds_Sv`` along each channel for the given
    intervals.

    Parameters
    ----------
    ds_Sv: xr.Dataset
        A Dataset containing ``Sv`` and ``echo_range`` data with coordinates
        ``channel``, ``ping_time``, and ``range_sample``
<<<<<<< HEAD
    range_interval: np.ndarray
        1D array representing
        the bins required for ``range_var``
    ping_interval: np.ndarray
        1D array representing
=======
    range_interval: pd.IntervalIndex or np.ndarray
        1D array or interval index representing
        the bins required for ``range_var``
    ping_interval: pd.IntervalIndex or np.ndarray
        1D array or interval index representing
>>>>>>> 3492b369
        the bins required for ``ping_time``
    range_var: str
        The variable to use for range binning.
        Either ``echo_range`` or ``depth``.
    method: str
        The flox strategy for reduction of dask arrays only.
        See flox `documentation <https://flox.readthedocs.io/en/latest/implementation.html>`_
        for more details.
    **kwargs
        Additional keyword arguments to be passed
        to flox reduction function

    Returns
    -------
    xr.Dataset
        The MVBS dataset of the input ``ds_Sv`` for all channels
    """

    # average should be done in linear domain
    sv = ds_Sv["Sv"].pipe(_log2lin)

    # Get positions if exists
    # otherwise just use an empty dataset
    ds_Pos = xr.Dataset(attrs={"has_positions": False})
    if all(v in ds_Sv for v in POSITION_VARIABLES):
        ds_Pos = xarray_reduce(
            ds_Sv[POSITION_VARIABLES],
            ds_Sv["ping_time"],
            func="nanmean",
            expected_groups=(ping_interval),
            isbin=True,
            method=method,
        )
        ds_Pos.attrs["has_positions"] = True

    # reduce along ping_time and echo_range or depth
    # by binning and averaging
    mvbs = xarray_reduce(
        sv,
        sv["channel"],
        ds_Sv["ping_time"],
        ds_Sv[range_var],
        func="nanmean",
        expected_groups=(None, ping_interval, range_interval),
        isbin=[False, True, True],
        method=method,
        **kwargs
    )

    # apply inverse mapping to get back to the original domain and store values
    da_MVBS = mvbs.pipe(_lin2log)
    return xr.merge([ds_Pos, da_MVBS])<|MERGE_RESOLUTION|>--- conflicted
+++ resolved
@@ -2,23 +2,12 @@
 Contains core functions needed to compute the MVBS of an input dataset.
 """
 
-<<<<<<< HEAD
-import warnings
-from typing import Literal, Tuple, Union
-=======
 from typing import Literal, Union
->>>>>>> 3492b369
 
 import numpy as np
 import pandas as pd
 import xarray as xr
 from flox.xarray import xarray_reduce
-<<<<<<< HEAD
-
-from ..consolidate.api import POSITION_VARIABLES
-from ..utils.compute import _lin2log, _log2lin
-=======
->>>>>>> 3492b369
 
 from ..consolidate.api import POSITION_VARIABLES
 from ..utils.compute import _lin2log, _log2lin
@@ -26,13 +15,8 @@
 
 def get_MVBS_along_channels(
     ds_Sv: xr.Dataset,
-<<<<<<< HEAD
-    range_interval: np.ndarray,
-    ping_interval: np.ndarray,
-=======
     range_interval: Union[pd.IntervalIndex, np.ndarray],
     ping_interval: Union[pd.IntervalIndex, np.ndarray],
->>>>>>> 3492b369
     range_var: Literal["echo_range", "depth"] = "echo_range",
     method: str = "map-reduce",
     **kwargs
@@ -46,19 +30,11 @@
     ds_Sv: xr.Dataset
         A Dataset containing ``Sv`` and ``echo_range`` data with coordinates
         ``channel``, ``ping_time``, and ``range_sample``
-<<<<<<< HEAD
-    range_interval: np.ndarray
-        1D array representing
-        the bins required for ``range_var``
-    ping_interval: np.ndarray
-        1D array representing
-=======
     range_interval: pd.IntervalIndex or np.ndarray
         1D array or interval index representing
         the bins required for ``range_var``
     ping_interval: pd.IntervalIndex or np.ndarray
         1D array or interval index representing
->>>>>>> 3492b369
         the bins required for ``ping_time``
     range_var: str
         The variable to use for range binning.
