"""
Class to save unpacked echosounder data to appropriate groups in netcdf or zarr.
"""
from typing import List

import numpy as np
import xarray as xr

from ..utils.coding import set_time_encodings
from .set_groups_base import SetGroupsBase


class SetGroupsAZFP(SetGroupsBase):
    """Class for saving groups to netcdf or zarr from AZFP data files."""

    # The sets beam_only_names, ping_time_only_names, and
    # beam_ping_time_names are used in set_groups_base and
    # in converting from v0.5.x to v0.6.0. The values within
    # these sets are applied to all Sonar/Beam_groupX groups.

    # 2023-07-24:
    #   PRs:
    #     - https://github.com/OSOceanAcoustics/echopype/pull/1056
    #     - https://github.com/OSOceanAcoustics/echopype/pull/1083
    #   Most of the artificially added beam and ping_time dimensions at v0.6.0
    #   were reverted at v0.8.0, due to concerns with efficiency and code clarity
    #   (see https://github.com/OSOceanAcoustics/echopype/issues/684 and
    #        https://github.com/OSOceanAcoustics/echopype/issues/978).
    #   However, the mechanisms to expand these dimensions were preserved for
    #   flexibility and potential later use.
    #   Note such expansion is still applied on AZFP data for 2 variables (see below).

    # Variables that need only the beam dimension added to them.
    beam_only_names = set()

    # Variables that need only the ping_time dimension added to them.
    # These variables do not change with ping_time in typical AZFP use cases,
    # but we keep them here for consistency with EK60/EK80 EchoData formats
    ping_time_only_names = {
        "sample_interval",
        "transmit_duration_nominal",
    }

    # Variables that need beam and ping_time dimensions added to them.
    beam_ping_time_names = set()

    beamgroups_possible = [
        {
            "name": "Beam_group1",
            "descr": "contains backscatter power (uncalibrated) and other beam or channel-specific data.",  # noqa
        }
    ]

    def __init__(self, *args, **kwargs):
        super().__init__(*args, **kwargs)

        # get frequency values
        freq_old = list(self.parser_obj.unpacked_data["frequency"])

        # sort the frequencies in ascending order
        freq_new = freq_old[:]
        freq_new.sort(reverse=False)

        # obtain sorted frequency indices
        self.freq_ind_sorted = [freq_new.index(ch) for ch in freq_old]

        # obtain sorted frequencies
        self.freq_sorted = self.parser_obj.unpacked_data["frequency"][self.freq_ind_sorted]

        # obtain channel_ids
        self.channel_ids_sorted = self._create_unique_channel_name()

        # Put Frequency in Hz (this should be done after create_unique_channel_name)
        self.freq_sorted = self.freq_sorted * 1000  # Frequency in Hz

    def _create_unique_channel_name(self):
        """
        Creates a unique channel name for AZFP sensor
        using the variable unpacked_data created by
        the AZFP parser
        """

        serial_number = self.parser_obj.unpacked_data["serial_number"]
<<<<<<< HEAD
        frequency_number = self.parser_obj.parameters["frequency_number"]
=======
        frequency_number = self.parser_obj.parameters["frequency_number_phase1"]
>>>>>>> 9c9ea4b4

        if serial_number.size == 1:
            freq_as_str = self.freq_sorted.astype(int).astype(str)

            # TODO: replace str(i+1) with Frequency Number from XML
            channel_id = [
                str(serial_number) + "-" + freq + "-" + frequency_number[i]
                for i, freq in enumerate(freq_as_str)
            ]

            return channel_id
        else:
            raise NotImplementedError(
                "Creating a channel name for more than"
                + " one serial number has not been implemented."
            )

    def set_env(self) -> xr.Dataset:
        """Set the Environment group."""
        # TODO Look at why this cannot be encoded without the modifications
        # @ngkavin: what modification?
        ping_time = self.parser_obj.ping_time
        ds = xr.Dataset(
            {
                "temperature": (
                    ["time1"],
                    self.parser_obj.unpacked_data["temperature"],
                    {
                        "long_name": "Water temperature",
                        "standard_name": "sea_water_temperature",
                        "units": "deg_C",
                    },
                ),
                "pressure": (
                    ["time1"],
                    self.parser_obj.unpacked_data["pressure"],
                    {
                        "long_name": "Sea water pressure",
                        "standard_name": "sea_water_pressure_due_to_sea_water",
                        "units": "dbar",
                    },
                ),
            },
            coords={
                "time1": (
                    ["time1"],
                    ping_time,
                    {
                        "axis": "T",
                        "long_name": "Timestamp of each ping",
                        "standard_name": "time",
                        "comment": "Time coordinate corresponding to environmental variables.",
                    },
                )
            },
        )

        return set_time_encodings(ds)

    def set_sonar(self) -> xr.Dataset:
        """Set the Sonar group."""

        # Add beam_group and beam_group_descr variables sharing a common dimension
        # (beam_group), using the information from self._beamgroups
        self._beamgroups = self.beamgroups_possible
        beam_groups_vars, beam_groups_coord = self._beam_groups_vars()
        ds = xr.Dataset(beam_groups_vars, coords=beam_groups_coord)

        # Assemble sonar group global attribute dictionary
        sonar_attr_dict = {
            "sonar_manufacturer": "ASL Environmental Sciences",
            "sonar_model": self.sonar_model,
            "sonar_serial_number": int(self.parser_obj.unpacked_data["serial_number"]),
            "sonar_software_name": "AZFP",
            "sonar_software_version": "based on AZFP Matlab version 1.4",
            "sonar_type": "echosounder",
        }
        ds = ds.assign_attrs(sonar_attr_dict)

        return ds

    def set_platform(self) -> xr.Dataset:
        """Set the Platform group."""
        platform_dict = {"platform_name": "", "platform_type": "", "platform_code_ICES": ""}
        unpacked_data = self.parser_obj.unpacked_data

        # Create nan time coordinate for lat/lon (lat/lon do not exist in AZFP 01A data)
        time1 = [np.nan]

        # If tilt_x and/or tilt_y are all nan, create single-value time2 dimension
        # and single-value (np.nan) tilt_x and tilt_y
        tilt_x = [np.nan] if np.isnan(unpacked_data["tilt_x"]).all() else unpacked_data["tilt_x"]
        tilt_y = [np.nan] if np.isnan(unpacked_data["tilt_y"]).all() else unpacked_data["tilt_y"]
        if (len(tilt_x) == 1 and np.isnan(tilt_x)) and (len(tilt_y) == 1 and np.isnan(tilt_y)):
            time2 = [self.parser_obj.ping_time[0]]
        else:
            time2 = self.parser_obj.ping_time

        # Handle potential nan timestamp for time1 and time2
        time1 = self._nan_timestamp_handler(time1)
        time2 = self._nan_timestamp_handler(time2)  # should not be nan; but add for completeness

        ds = xr.Dataset(
            {
                "latitude": (
                    ["time1"],
                    [np.nan],
                    self._varattrs["platform_var_default"]["latitude"],
                ),
                "longitude": (
                    ["time1"],
                    [np.nan],
                    self._varattrs["platform_var_default"]["longitude"],
                ),
                "pitch": (
                    ["time2"],
                    [np.nan] * len(time2),
                    self._varattrs["platform_var_default"]["pitch"],
                ),
                "roll": (
                    ["time2"],
                    [np.nan] * len(time2),
                    self._varattrs["platform_var_default"]["roll"],
                ),
                "vertical_offset": (
                    ["time2"],
                    [np.nan] * len(time2),
                    self._varattrs["platform_var_default"]["vertical_offset"],
                ),
                "water_level": (
                    [],
                    np.nan,
                    self._varattrs["platform_var_default"]["water_level"],
                ),
                "tilt_x": (
                    ["time2"],
                    tilt_x,
                    {
                        "long_name": "Tilt X",
                        "units": "arc_degree",
                    },
                ),
                "tilt_y": (
                    ["time2"],
                    tilt_y,
                    {
                        "long_name": "Tilt Y",
                        "units": "arc_degree",
                    },
                ),
                **{
                    var: (
                        ["channel"],
                        [np.nan] * len(self.channel_ids_sorted),
                        self._varattrs["platform_var_default"][var],
                    )
                    for var in [
                        "transducer_offset_x",
                        "transducer_offset_y",
                        "transducer_offset_z",
                    ]
                },
                **{
                    var: ([], np.nan, self._varattrs["platform_var_default"][var])
                    for var in [
                        "MRU_offset_x",
                        "MRU_offset_y",
                        "MRU_offset_z",
                        "MRU_rotation_x",
                        "MRU_rotation_y",
                        "MRU_rotation_z",
                        "position_offset_x",
                        "position_offset_y",
                        "position_offset_z",
                    ]
                },
                "frequency_nominal": (
                    ["channel"],
                    self.freq_sorted,
                    {
                        "units": "Hz",
                        "long_name": "Transducer frequency",
                        "valid_min": 0.0,
                        "standard_name": "sound_frequency",
                    },
                ),
            },
            coords={
                "channel": (
                    ["channel"],
                    self.channel_ids_sorted,
                    self._varattrs["beam_coord_default"]["channel"],
                ),
                "time1": (
                    ["time1"],
                    # xarray and probably CF don't accept time coordinate variable with Nan values
                    time1,
                    {
                        **self._varattrs["platform_coord_default"]["time1"],
                        "comment": "Time coordinate corresponding to NMEA position data.",
                    },
                ),
                "time2": (
                    ["time2"],
                    time2,
                    {
                        "axis": "T",
                        "long_name": "Timestamps for platform motion and orientation data",
                        "standard_name": "time",
                        "comment": "Time coordinate corresponding to platform motion and "
                        "orientation data.",
                    },
                ),
            },
        )
        ds = ds.assign_attrs(platform_dict)
        return set_time_encodings(ds)

    def set_beam(self) -> List[xr.Dataset]:
        """Set the Beam group."""
        unpacked_data = self.parser_obj.unpacked_data
        parameters = self.parser_obj.parameters
        dig_rate = unpacked_data["dig_rate"][self.freq_ind_sorted]  # dim: freq
        ping_time = self.parser_obj.ping_time

        # Build variables in the output xarray Dataset
        N = []  # for storing backscatter_r values for each frequency
        for ich in self.freq_ind_sorted:
            N.append(
                np.array(
                    [unpacked_data["counts"][p][ich] for p in range(len(unpacked_data["year"]))]
                )
            )

        # Largest number of counts along the range dimension among the different channels
        longest_range_sample = np.max(unpacked_data["num_bins"])
        range_sample = np.arange(longest_range_sample)

        # Pad power data
        if any(unpacked_data["num_bins"] != longest_range_sample):
            N_tmp = np.full((len(N), len(ping_time), longest_range_sample), np.nan)
            for i, n in enumerate(N):
                N_tmp[i, :, : n.shape[1]] = n
            N = N_tmp
            del N_tmp

        tdn = (
            unpacked_data["pulse_len"][self.freq_ind_sorted] / 1e6
        )  # Convert microseconds to seconds
        range_samples_per_bin = unpacked_data["range_samples_per_bin"][
            self.freq_ind_sorted
        ]  # from data header

        # Calculate sample interval in seconds
        if len(dig_rate) == len(range_samples_per_bin):
            # TODO: below only correct if range_samples_per_bin=1,
            #  need to implement p.86 for the case when averaging is used
            sample_int = range_samples_per_bin / dig_rate
        else:
            # TODO: not sure what this error means
            raise ValueError("dig_rate and range_samples not unique across frequencies")

        ds = xr.Dataset(
            {
                "frequency_nominal": (
                    ["channel"],
                    self.freq_sorted,
                    {
                        "units": "Hz",
                        "long_name": "Transducer frequency",
                        "valid_min": 0.0,
                        "standard_name": "sound_frequency",
                    },
                ),
                "beam_type": (
                    ["channel"],
                    [0] * len(self.channel_ids_sorted),
                    {
                        "long_name": "Beam type",
                        "flag_values": [0, 1],
                        "flag_meanings": [
                            "Single beam",
                            "Split aperture beam",
                        ],
                    },
                ),
                **{
                    f"beam_direction_{var}": (
                        ["channel"],
                        [np.nan] * len(self.channel_ids_sorted),
                        {
                            "long_name": f"{var}-component of the vector that gives the pointing "
                            "direction of the beam, in sonar beam coordinate "
                            "system",
                            "units": "1",
                            "valid_range": (-1.0, 1.0),
                        },
                    )
                    for var in ["x", "y", "z"]
                },
                "backscatter_r": (
                    ["channel", "ping_time", "range_sample"],
                    np.array(N, dtype=np.float32),
                    {
                        "long_name": self._varattrs["beam_var_default"]["backscatter_r"][
                            "long_name"
                        ],
                        "units": "count",
                    },
                ),
                "equivalent_beam_angle": (
                    ["channel"],
                    parameters["BP"][self.freq_ind_sorted],
                    {
                        "long_name": "Equivalent beam angle",
                        "units": "sr",
                        "valid_range": (0.0, 4 * np.pi),
                    },
                ),
                "gain_correction": (
                    ["channel"],
                    np.array(unpacked_data["gain"][self.freq_ind_sorted], dtype=np.float64),
                    {"long_name": "Gain correction", "units": "dB"},
                ),
                "sample_interval": (
                    ["channel"],
                    sample_int,
                    {
                        "long_name": "Interval between recorded raw data samples",
                        "units": "s",
                        "valid_min": 0.0,
                    },
                ),
                "transmit_duration_nominal": (
                    ["channel"],
                    tdn,
                    {
                        "long_name": "Nominal bandwidth of transmitted pulse",
                        "units": "s",
                        "valid_min": 0.0,
                    },
                ),
                "transmit_frequency_start": (
                    ["channel"],
                    self.freq_sorted,
                    self._varattrs["beam_var_default"]["transmit_frequency_start"],
                ),
                "transmit_frequency_stop": (
                    ["channel"],
                    self.freq_sorted,
                    self._varattrs["beam_var_default"]["transmit_frequency_stop"],
                ),
                "transmit_type": (
                    [],
                    "CW",
                    {
                        "long_name": "Type of transmitted pulse",
                        "flag_values": ["CW"],
                        "flag_meanings": [
                            "Continuous Wave – a pulse nominally of one frequency",
                        ],
                    },
                ),
                "beam_stabilisation": (
                    [],
                    np.array(0, np.byte),
                    {
                        "long_name": "Beam stabilisation applied (or not)",
                        "flag_values": [0, 1],
                        "flag_meanings": ["not stabilised", "stabilised"],
                    },
                ),
                "non_quantitative_processing": (
                    [],
                    np.array(0, np.int16),
                    {
                        "long_name": "Presence or not of non-quantitative processing applied"
                        " to the backscattering data (sonar specific)",
                        "flag_values": [0],
                        "flag_meanings": ["None"],
                    },
                ),
                "sample_time_offset": (
                    [],
                    0.0,
                    {
                        "long_name": "Time offset that is subtracted from the timestamp"
                        " of each sample",
                        "units": "s",
                    },
                ),
            },
            coords={
                "channel": (
                    ["channel"],
                    self.channel_ids_sorted,
                    self._varattrs["beam_coord_default"]["channel"],
                ),
                "ping_time": (
                    ["ping_time"],
                    ping_time,
                    self._varattrs["beam_coord_default"]["ping_time"],
                ),
                "range_sample": (
                    ["range_sample"],
                    range_sample,
                    self._varattrs["beam_coord_default"]["range_sample"],
                ),
            },
            attrs={
                "beam_mode": "",
                "conversion_equation_t": "type_4",
            },
        )

        # Manipulate some Dataset dimensions to adhere to convention
        self.beam_groups_to_convention(
            ds, self.beam_only_names, self.beam_ping_time_names, self.ping_time_only_names
        )

        return [set_time_encodings(ds)]

    def set_vendor(self) -> xr.Dataset:
        """Set the Vendor_specific group."""
        unpacked_data = self.parser_obj.unpacked_data
        parameters = self.parser_obj.parameters
        ping_time = self.parser_obj.ping_time
<<<<<<< HEAD
        tdn = parameters["pulse_len"][self.freq_ind_sorted] / 1e6
=======
        phase_params = ["burst_interval", "pings_per_burst", "average_burst_pings"]
        phase_freq_params = [
            "dig_rate",
            "range_samples",
            "range_averaging_samples",
            "lock_out_index",
            "gain",
            "storage_format",
        ]
        tdn = []
        for num in parameters["phase_number"]:
            tdn.append(parameters[f"pulse_len_phase{num}"][self.freq_ind_sorted] / 1e6)
        tdn = np.array(tdn)
        for param in phase_freq_params:
            for num in parameters["phase_number"]:
                parameters[param].append(parameters[f"{param}_phase{num}"][self.freq_ind_sorted])
        for param in phase_params:
            for num in parameters["phase_number"]:
                parameters[param].append(parameters[f"{param}_phase{num}"])
>>>>>>> 9c9ea4b4
        anc = np.array(unpacked_data["ancillary"])  # convert to np array for easy slicing

        # Build variables in the output xarray Dataset
        Sv_offset = np.zeros_like(self.freq_sorted)
        for ind, ich in enumerate(self.freq_ind_sorted):
            # TODO: should not access the private function, better to compute Sv_offset in parser
            Sv_offset[ind] = self.parser_obj._calc_Sv_offset(
                self.freq_sorted[ind], unpacked_data["pulse_len"][ich]
            )

        ds = xr.Dataset(
            {
                "frequency_nominal": (
                    ["channel"],
                    self.freq_sorted,
                    {
                        "units": "Hz",
                        "long_name": "Transducer frequency",
                        "valid_min": 0.0,
                        "standard_name": "sound_frequency",
                    },
                ),
                # unpacked ping by ping data from 01A file
                "digitization_rate": (
                    ["channel"],
                    unpacked_data["dig_rate"][self.freq_ind_sorted],
                    {
                        "long_name": "Number of samples per second in kHz that is processed by the "
                        "A/D converter when digitizing the returned acoustic signal"
                    },
                ),
                "lock_out_index": (
                    ["channel"],
                    unpacked_data["lock_out_index"][self.freq_ind_sorted],
                    {
                        "long_name": "The distance, rounded to the nearest Bin Size after the "
                        "pulse is transmitted that over which AZFP will ignore echoes"
                    },
                ),
                "number_of_bins_per_channel": (
                    ["channel"],
                    unpacked_data["num_bins"][self.freq_ind_sorted],
                    {"long_name": "Number of bins per channel"},
                ),
                "number_of_samples_per_average_bin": (
                    ["channel"],
                    unpacked_data["range_samples_per_bin"][self.freq_ind_sorted],
                    {"long_name": "Range samples per bin for each channel"},
                ),
                "board_number": (
                    ["channel"],
                    unpacked_data["board_num"][self.freq_ind_sorted],
                    {"long_name": "The board the data came from channel 1-4"},
                ),
                "data_type": (
                    ["channel"],
                    unpacked_data["data_type"][self.freq_ind_sorted],
                    {
                        "long_name": "Datatype for each channel 1=Avg unpacked_data (5bytes), "
                        "0=raw (2bytes)"
                    },
                ),
                "ping_status": (["ping_time"], unpacked_data["ping_status"]),
                "number_of_acquired_pings": (
                    ["ping_time"],
                    unpacked_data["num_acq_pings"],
                    {"long_name": "Pings acquired in the burst"},
                ),
                "first_ping": (["ping_time"], unpacked_data["first_ping"]),
                "last_ping": (["ping_time"], unpacked_data["last_ping"]),
                "data_error": (
                    ["ping_time"],
                    unpacked_data["data_error"],
                    {"long_name": "Error number if an error occurred"},
                ),
                "sensors_flag": (["ping_time"], unpacked_data["sensor_flag"]),
                "ancillary": (
                    ["ping_time", "ancillary_len"],
                    unpacked_data["ancillary"],
                    {"long_name": "Tilt-X, Y, Battery, Pressure, Temperature"},
                ),
                "ad_channels": (
                    ["ping_time", "ad_len"],
                    unpacked_data["ad"],
                    {"long_name": "AD channel 6 and 7"},
                ),
                "battery_main": (["ping_time"], unpacked_data["battery_main"]),
                "battery_tx": (["ping_time"], unpacked_data["battery_tx"]),
                "profile_number": (["ping_time"], unpacked_data["profile_number"]),
                # unpacked ping by ping ancillary data from 01A file
                "temperature_counts": (
                    ["ping_time"],
                    anc[:, 4],
                    {"long_name": "Raw counts for temperature"},
                ),
                "tilt_x_count": (["ping_time"], anc[:, 0], {"long_name": "Raw counts for Tilt-X"}),
                "tilt_y_count": (["ping_time"], anc[:, 1], {"long_name": "Raw counts for Tilt-Y"}),
                # unpacked data with dim len=0 from 01A file
                "profile_flag": unpacked_data["profile_flag"],
                "burst_interval": (
                    [],
                    unpacked_data["burst_int"],
                    {
                        "long_name": "Time in seconds between bursts or between pings if the burst"
                        " interval has been set equal to the ping period"
                    },
                ),
                "ping_per_profile": (
                    [],
                    unpacked_data["ping_per_profile"],
                    {
                        "long_name": "Number of pings in a profile if ping averaging has been "
                        "selected"
                    },  # noqa
                ),
                "average_pings_flag": (
                    [],
                    unpacked_data["avg_pings"],
                    {"long_name": "Flag indicating whether the pings average in time"},
                ),
                "spare_channel": ([], unpacked_data["spare_chan"], {"long_name": "Spare channel"}),
                "ping_period": (
                    [],
                    unpacked_data["ping_period"],
                    {"long_name": "Time between pings in a profile set"},
                ),
                "phase": (
                    [],
                    unpacked_data["phase"],
                    {"long_name": "Phase number used to acquire the profile"},
                ),
                "number_of_channels": (
                    [],
                    unpacked_data["num_chan"],
                    {"long_name": "Number of channels (1, 2, 3, or 4)"},
                ),
                # parameters with channel dimension from XML file
                "XML_transmit_duration_nominal": (
                    ["phase_number", "channel"],
                    tdn,
                    {"long_name": "(From XML file) Nominal bandwidth of transmitted pulse"},
                ),  # tdn comes from parameters
                "XML_gain_correction": (
                    ["phase_number", "channel"],
                    parameters["gain"],
                    {"long_name": "(From XML file) Gain correction"},
                ),
                "instrument_type": parameters["instrument_type"][0],
                "minor": parameters["minor"],
                "major": parameters["major"],
                "date": parameters["date"],
                "program": parameters["program"],
                "cpu": parameters["cpu"],
                "serial_number": parameters["serial_number"],
                "board_version": parameters["board_version"],
                "file_version": parameters["file_version"],
                "parameter_version": parameters["parameter_version"],
                "configuration_version": parameters["configuration_version"],
                "XML_digitization_rate": (
                    ["phase_number", "channel"],
                    parameters["dig_rate"],
                    {
                        "long_name": "(From XML file) Number of samples per second in kHz that is "
                        "processed by the A/D converter when digitizing the returned acoustic "
                        "signal"
                    },
                ),
                "XML_lockout_index": (
<<<<<<< HEAD
                    ["channel"],
                    parameters["lock_out_index"][self.freq_ind_sorted],
=======
                    ["phase_number", "channel"],
                    parameters["lock_out_index"],
>>>>>>> 9c9ea4b4
                    {
                        "long_name": "(From XML file) The distance, rounded to the nearest "
                        "Bin Size after the pulse is transmitted that over which AZFP will "
                        "ignore echoes"
                    },
                ),
                "DS": (["channel"], parameters["DS"][self.freq_ind_sorted]),
                "EL": (
                    ["channel"],
                    parameters["EL"][self.freq_ind_sorted],
                    {"long_name": "Sound pressure at the transducer", "units": "dB"},
                ),
                "TVR": (
                    ["channel"],
                    parameters["TVR"][self.freq_ind_sorted],
                    {
                        "long_name": "Transmit voltage response of the transducer",
                        "units": "dB re 1uPa/V at 1m",
                    },
                ),
                "VTX0": (
<<<<<<< HEAD
                    ["channel"],
                    parameters["VTX0"][self.freq_ind_sorted],
                    {"long_name": "Amplified voltage 0 sent to the transducer"},
                ),
                "VTX1": (
                    ["channel"],
                    parameters["VTX1"][self.freq_ind_sorted],
                    {"long_name": "Amplified voltage 1 sent to the transducer"},
                ),
                "VTX2": (
                    ["channel"],
=======
                    ["channel"],
                    parameters["VTX0"][self.freq_ind_sorted],
                    {"long_name": "Amplified voltage 0 sent to the transducer"},
                ),
                "VTX1": (
                    ["channel"],
                    parameters["VTX1"][self.freq_ind_sorted],
                    {"long_name": "Amplified voltage 1 sent to the transducer"},
                ),
                "VTX2": (
                    ["channel"],
>>>>>>> 9c9ea4b4
                    parameters["VTX2"][self.freq_ind_sorted],
                    {"long_name": "Amplified voltage 2 sent to the transducer"},
                ),
                "VTX3": (
                    ["channel"],
                    parameters["VTX3"][self.freq_ind_sorted],
                    {"long_name": "Amplified voltage 3 sent to the transducer"},
                ),
                "Sv_offset": (["channel"], Sv_offset),
                "number_of_samples_digitized_per_pings": (
                    ["phase_number", "channel"],
                    parameters["range_samples"],
                ),
                "number_of_digitized_samples_averaged_per_pings": (
                    ["phase_number", "channel"],
                    parameters["range_averaging_samples"],
                ),
                # parameters with dim len=0 from XML file
                "XML_sensors_flag": parameters["sensors_flag"],
                "XML_burst_interval": (
                    ["phase_number"],
                    parameters["burst_interval"],
                    {
                        "long_name": "Time in seconds between bursts or between pings if the burst "
                        "interval has been set equal to the ping period"
                    },
                ),
                "XML_sonar_serial_number": parameters["serial_number"],
                "number_of_frequency": parameters["num_freq"],
                "number_of_pings_per_burst": (
                    ["phase_number"],
                    parameters["pings_per_burst"],
                ),
                "average_burst_pings_flag": (
                    ["phase_number"],
                    parameters["average_burst_pings"],
                ),
                # temperature coefficients from XML file
                **{
                    f"temperature_k{var}": (
                        [],
                        parameters[f"k{var}"],
                        {"long_name": f"Thermistor bridge coefficient {var}"},
                    )
                    for var in ["a", "b", "c"]
                },
                **{
                    f"temperature_{var}": (
                        [],
                        parameters[var],
                        {"long_name": f"Thermistor calibration coefficient {var}"},
                    )
                    for var in ["A", "B", "C"]
                },
                # tilt coefficients from XML file
                **{
                    f"tilt_X_{var}": (
                        [],
                        parameters[f"X_{var}"],
                        {"long_name": f"Calibration coefficient {var} for Tilt-X"},
                    )
                    for var in ["a", "b", "c", "d"]
                },
                **{
                    f"tilt_Y_{var}": (
                        [],
                        parameters[f"Y_{var}"],
                        {"long_name": f"Calibration coefficient {var} for Tilt-Y"},
                    )
                    for var in ["a", "b", "c", "d"]
                },
            },
            coords={
                "channel": (
                    ["channel"],
                    self.channel_ids_sorted,
                    self._varattrs["beam_coord_default"]["channel"],
                ),
                "ping_time": (
                    ["ping_time"],
                    ping_time,
                    {
                        "axis": "T",
                        "long_name": "Timestamp of each ping",
                        "standard_name": "time",
                    },
                ),
                "ancillary_len": (
                    ["ancillary_len"],
                    list(range(len(unpacked_data["ancillary"][0]))),
                ),
                "ad_len": (["ad_len"], list(range(len(unpacked_data["ad"][0])))),
                "phase_number": (
                    ["phase_number"],
                    sorted([int(num) for num in parameters["phase_number"]]),
                ),
            },
        )
        return set_time_encodings(ds)<|MERGE_RESOLUTION|>--- conflicted
+++ resolved
@@ -81,11 +81,7 @@
         """
 
         serial_number = self.parser_obj.unpacked_data["serial_number"]
-<<<<<<< HEAD
-        frequency_number = self.parser_obj.parameters["frequency_number"]
-=======
         frequency_number = self.parser_obj.parameters["frequency_number_phase1"]
->>>>>>> 9c9ea4b4
 
         if serial_number.size == 1:
             freq_as_str = self.freq_sorted.astype(int).astype(str)
@@ -513,9 +509,6 @@
         unpacked_data = self.parser_obj.unpacked_data
         parameters = self.parser_obj.parameters
         ping_time = self.parser_obj.ping_time
-<<<<<<< HEAD
-        tdn = parameters["pulse_len"][self.freq_ind_sorted] / 1e6
-=======
         phase_params = ["burst_interval", "pings_per_burst", "average_burst_pings"]
         phase_freq_params = [
             "dig_rate",
@@ -535,7 +528,6 @@
         for param in phase_params:
             for num in parameters["phase_number"]:
                 parameters[param].append(parameters[f"{param}_phase{num}"])
->>>>>>> 9c9ea4b4
         anc = np.array(unpacked_data["ancillary"])  # convert to np array for easy slicing
 
         # Build variables in the output xarray Dataset
@@ -704,13 +696,8 @@
                     },
                 ),
                 "XML_lockout_index": (
-<<<<<<< HEAD
-                    ["channel"],
-                    parameters["lock_out_index"][self.freq_ind_sorted],
-=======
                     ["phase_number", "channel"],
                     parameters["lock_out_index"],
->>>>>>> 9c9ea4b4
                     {
                         "long_name": "(From XML file) The distance, rounded to the nearest "
                         "Bin Size after the pulse is transmitted that over which AZFP will "
@@ -732,7 +719,6 @@
                     },
                 ),
                 "VTX0": (
-<<<<<<< HEAD
                     ["channel"],
                     parameters["VTX0"][self.freq_ind_sorted],
                     {"long_name": "Amplified voltage 0 sent to the transducer"},
@@ -744,19 +730,6 @@
                 ),
                 "VTX2": (
                     ["channel"],
-=======
-                    ["channel"],
-                    parameters["VTX0"][self.freq_ind_sorted],
-                    {"long_name": "Amplified voltage 0 sent to the transducer"},
-                ),
-                "VTX1": (
-                    ["channel"],
-                    parameters["VTX1"][self.freq_ind_sorted],
-                    {"long_name": "Amplified voltage 1 sent to the transducer"},
-                ),
-                "VTX2": (
-                    ["channel"],
->>>>>>> 9c9ea4b4
                     parameters["VTX2"][self.freq_ind_sorted],
                     {"long_name": "Amplified voltage 2 sent to the transducer"},
                 ),
