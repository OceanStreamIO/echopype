import datetime
import operator as op
import pathlib
from typing import List, Optional, Union

import numpy as np
import xarray as xr

from echopype.mask.seabed import (
    _get_seabed_mask_ariza,
    _get_seabed_mask_blackwell,
    _get_seabed_mask_blackwell_mod,
    _get_seabed_mask_deltaSv,
    _get_seabed_mask_experimental,
    _get_seabed_mask_maxSv,
)

from ..utils.io import validate_source_ds_da
from ..utils.prov import add_processing_level, echopype_prov_attrs, insert_input_processing_level
from .shoal import _weill as shoal_weill
from .freq_diff import _check_freq_diff_source_Sv, _parse_freq_diff_eq

# lookup table with key string operator and value as corresponding Python operator
str2ops = {
    ">": op.gt,
    "<": op.lt,
    "<=": op.le,
    ">=": op.ge,
    "==": op.eq,
}


def _validate_source_ds(source_ds, storage_options_ds):
    """
    Validate the input ``source_ds`` and the associated ``storage_options_mask``.
    """
    # Validate the source_ds type or path (if it is provided)
    source_ds, file_type = validate_source_ds_da(source_ds, storage_options_ds)

    if isinstance(source_ds, str):
        # open up Dataset using source_ds path
        source_ds = xr.open_dataset(source_ds, engine=file_type, chunks={}, **storage_options_ds)

    # Check source_ds coordinates
    if "ping_time" not in source_ds or "range_sample" not in source_ds:
        raise ValueError("'source_ds' must have coordinates 'ping_time' and 'range_sample'!")

    return source_ds


def _validate_and_collect_mask_input(
    mask: Union[
        Union[xr.DataArray, str, pathlib.Path], List[Union[xr.DataArray, str, pathlib.Path]]
    ],
    storage_options_mask: Union[dict, List[dict]],
) -> Union[xr.DataArray, List[xr.DataArray]]:
    """
    Validate that the input ``mask`` and associated ``storage_options_mask`` are correctly
    provided to ``apply_mask``. Additionally, form the mask input that should be used
    in the core routine of ``apply_mask``.

    Parameters
    ----------
    mask: xr.DataArray, str, pathlib.Path, or a list of these datatypes
        The mask(s) to be applied. Can be a single input or list that corresponds to a
        DataArray or a path. If a path is provided this should point to a zarr or netcdf
        file with only one data variable in it.
    storage_options_mask: dict or list of dict, default={}
        Any additional parameters for the storage backend, corresponding to the
        path provided for ``mask``. If ``mask`` is a list, then this input should either
        be a list of dictionaries or a single dictionary with storage options that
        correspond to all elements in ``mask`` that are paths.

    Returns
    -------
    xr.DataArray or list of xr.DataArray
        If the ``mask`` input is a single value, then the corresponding DataArray will be
        returned, else a list of DataArrays corresponding to the input masks will be returned

    Raises
    ------
    ValueError
        If ``mask`` is a single-element and ``storage_options_mask`` is not a single dict
    TypeError
        If ``storage_options_mask`` is not a list of dict or a dict
    """

    if isinstance(mask, list):
        # if storage_options_mask is not a list create a list of
        # length len(mask) with elements storage_options_mask
        if not isinstance(storage_options_mask, list):
            if not isinstance(storage_options_mask, dict):
                raise TypeError("storage_options_mask must be a list of dict or a dict!")

            storage_options_mask = [storage_options_mask] * len(mask)
        else:
            # ensure all element of storage_options_mask are a dict
            if not all([isinstance(elem, dict) for elem in storage_options_mask]):
                raise TypeError("storage_options_mask must be a list of dict or a dict!")

        for mask_ind in range(len(mask)):
            # validate the mask type or path (if it is provided)
            mask_val, file_type = validate_source_ds_da(
                mask[mask_ind], storage_options_mask[mask_ind]
            )

            # replace mask element path with its corresponding DataArray
            if isinstance(mask_val, (str, pathlib.Path)):
                # open up DataArray using mask path
                mask[mask_ind] = xr.open_dataarray(
                    mask_val, engine=file_type, chunks={}, **storage_options_mask[mask_ind]
                )

            # check mask coordinates
            # the coordinate sequence matters, so fix the tuple form
            allowed_dims = [
                ("ping_time", "range_sample"),
                ("channel", "ping_time", "range_sample"),
            ]
            if mask[mask_ind].dims not in allowed_dims:
                raise ValueError("All masks must have dimensions ('ping_time', 'range_sample')!")

    else:
        if not isinstance(storage_options_mask, dict):
            raise ValueError(
                "The provided input storage_options_mask should be a single "
                "dict because mask is a single value!"
            )

        # validate the mask type or path (if it is provided)
        mask, file_type = validate_source_ds_da(mask, storage_options_mask)

        if isinstance(mask, (str, pathlib.Path)):
            # open up DataArray using mask path
            mask = xr.open_dataarray(mask, engine=file_type, chunks={}, **storage_options_mask)

    return mask


def _check_var_name_fill_value(
    source_ds: xr.Dataset, var_name: str, fill_value: Union[int, float, np.ndarray, xr.DataArray]
) -> Union[int, float, np.ndarray, xr.DataArray]:
    """
    Ensures that the inputs ``var_name`` and ``fill_value`` for the function
    ``apply_mask`` were appropriately provided.

    Parameters
    ----------
    source_ds: xr.Dataset
        A Dataset that contains the variable ``var_name``
    var_name: str
        The variable name in ``source_ds`` that the mask should be applied to
    fill_value: int or float or np.ndarray or xr.DataArray
        Specifies the value(s) at false indices

    Returns
    -------
    fill_value: int or float or np.ndarray or xr.DataArray
        fill_value with sanitized dimensions

    Raises
    ------
    TypeError
        If ``var_name`` or ``fill_value`` are not an accepted type
    ValueError
        If the Dataset ``source_ds`` does not contain ``var_name``
    ValueError
        If ``fill_value`` is an array and not the same shape as ``var_name``
    """

    # check the type of var_name
    if not isinstance(var_name, str):
        raise TypeError("The input var_name must be a string!")

    # ensure var_name is in source_ds
    if var_name not in source_ds.variables:
        raise ValueError("The Dataset source_ds does not contain the variable var_name!")

    # check the type of fill_value
    if not isinstance(fill_value, (int, float, np.ndarray, xr.DataArray)):
        raise TypeError(
            "The input fill_value must be of type int or " "float or np.ndarray or xr.DataArray!"
        )

    # make sure that fill_values is the same shape as var_name
    if isinstance(fill_value, (np.ndarray, xr.DataArray)):
        if isinstance(fill_value, xr.DataArray):
            fill_value = fill_value.data.squeeze()  # squeeze out length=1 channel dimension
        elif isinstance(fill_value, np.ndarray):
            fill_value = fill_value.squeeze()  # squeeze out length=1 channel dimension

        source_ds_shape = (
            source_ds[var_name].isel(channel=0).shape
            if "channel" in source_ds[var_name].coords
            else source_ds[var_name].shape
        )

        if fill_value.shape != source_ds_shape:
            raise ValueError(
                f"If fill_value is an array it must be of the same shape as {var_name}!"
            )

    return fill_value


def _variable_prov_attrs(
    masked_da: xr.DataArray, source_mask: Union[xr.DataArray, List[xr.DataArray]]
) -> dict:
    """
    Extract and compose masked Sv provenance attributes from the masked Sv and the
    masks used to generate it.

    Parameters
    ----------
    masked_da: xr.DataArray
        Masked Sv
    source_mask: Union[xr.DataArray, List[xr.DataArray]]
        Individual mask or list of masks used to create the masked Sv

    Returns
    -------
    dict
        Dictionary of provenance attributes (attribute name and value) for the intended variable.
    """
    # Modify core variable attributes
    attrs = {
        "long_name": "Volume backscattering strength, masked (Sv re 1 m-1)",
        "actual_range": [
            round(float(masked_da.min().values), 2),
            round(float(masked_da.max().values), 2),
        ],
    }
    # Add history attribute
    history_attr = f"{datetime.datetime.utcnow()} +00:00. " "Created masked Sv dataarray."  # noqa
    attrs = {**attrs, **{"history": history_attr}}

    # Add attributes from the mask DataArray, if present
    # Handle only a single mask. If not passed to apply_mask as a single DataArray,
    # will use the first mask of the list passed to  apply_mask
    # TODO: Expand it to handle attributes from multiple masks
    if isinstance(source_mask, xr.DataArray) or (
        isinstance(source_mask, list) and isinstance(source_mask[0], xr.DataArray)
    ):
        use_mask = source_mask[0] if isinstance(source_mask, list) else source_mask
        if len(use_mask.attrs) > 0:
            mask_attrs = use_mask.attrs.copy()
            if "history" in mask_attrs:
                # concatenate the history string as new line
                attrs["history"] += f"\n{mask_attrs['history']}"
                mask_attrs.pop("history")
            attrs = {**attrs, **mask_attrs}

    return attrs


@add_processing_level("L3*")
def apply_mask(
    source_ds: Union[xr.Dataset, str, pathlib.Path],
    mask: Union[xr.DataArray, str, pathlib.Path, List[Union[xr.DataArray, str, pathlib.Path]]],
    var_name: str = "Sv",
    fill_value: Union[int, float, np.ndarray, xr.DataArray] = np.nan,
    storage_options_ds: dict = {},
    storage_options_mask: Union[dict, List[dict]] = {},
) -> xr.Dataset:
    """
    Applies the provided mask(s) to the Sv variable ``var_name``
    in the provided Dataset ``source_ds``.

    Parameters
    ----------
    source_ds: xr.Dataset, str, or pathlib.Path
        Points to a Dataset that contains the variable the mask should be applied to
    mask: xr.DataArray, str, pathlib.Path, or a list of these datatypes
        The mask(s) to be applied.
        Can be a single input or list that corresponds to a DataArray or a path.
        Each entry in the list must have dimensions ``('ping_time', 'range_sample')``.
        Multi-channel masks are not currently supported.
        If a path is provided this should point to a zarr or netcdf file with only
        one data variable in it.
        If the input ``mask`` is a list, a logical AND will be used to produce the final
        mask that will be applied to ``var_name``.
    var_name: str, default="Sv"
        The Sv variable name in ``source_ds`` that the mask should be applied to.
        This variable needs to have coordinates ``ping_time`` and ``range_sample``,
        and can optionally also have coordinate ``channel``.
        In the case of a multi-channel Sv data variable, the ``mask`` will be broadcast
        to all channels.
    fill_value: int, float, np.ndarray, or xr.DataArray, default=np.nan
        Value(s) at masked indices.
        If ``fill_value`` is of type ``np.ndarray`` or ``xr.DataArray``,
        it must have the same shape as each entry of ``mask``.
    storage_options_ds: dict, default={}
        Any additional parameters for the storage backend, corresponding to the
        path provided for ``source_ds``
    storage_options_mask: dict or list of dict, default={}
        Any additional parameters for the storage backend, corresponding to the
        path provided for ``mask``. If ``mask`` is a list, then this input should either
        be a list of dictionaries or a single dictionary with storage options that
        correspond to all elements in ``mask`` that are paths.

    Returns
    -------
    xr.Dataset
        A Dataset with the same format of ``source_ds`` with the mask(s) applied to ``var_name``
    """

    # Validate the source_ds
    source_ds = _validate_source_ds(source_ds, storage_options_ds)

    # Validate and form the mask input to be used downstream
    mask = _validate_and_collect_mask_input(mask, storage_options_mask)

    # Check var_name and sanitize fill_value dimensions if an array
    fill_value = _check_var_name_fill_value(source_ds, var_name, fill_value)

    # Obtain final mask to be applied to var_name
    if isinstance(mask, list):
        # perform a logical AND element-wise operation across the masks
        final_mask = np.logical_and.reduce(mask)

        # xr.where has issues with attrs when final_mask is an array, so we make it a DataArray
        final_mask = xr.DataArray(final_mask, coords=mask[0].coords)
    else:
        final_mask = mask

    # Sanity check: final_mask should be of the same shape as source_ds[var_name]
    #               along the ping_time and range_sample dimensions
    def get_ch_shape(da):
        return da.isel(channel=0).shape if "channel" in da.dims else da.shape

    # Below operate on the actual data array to be masked
    source_da = source_ds[var_name]

    source_da_shape = get_ch_shape(source_da)
    final_mask_shape = get_ch_shape(final_mask)

    if final_mask_shape != source_da_shape:
        raise ValueError(
            f"The final constructed mask is not of the same shape as source_ds[{var_name}] "
            "along the ping_time and range_sample dimensions!"
        )

    # final_mask is always an xr.DataArray with at most length=1 channel dimension
    if "channel" in final_mask.dims:
        final_mask = final_mask.isel(channel=0)

    # Make sure fill_value and final_mask are expanded in dimensions
    if "channel" in source_da.dims:
        if isinstance(fill_value, np.ndarray):
            fill_value = np.array([fill_value] * source_da["channel"].size)
        final_mask = np.array([final_mask.data] * source_da["channel"].size)

    # Apply the mask to var_name
    # Somehow keep_attrs=True errors out here, so will attach later
    var_name_masked = xr.where(final_mask, x=source_da, y=fill_value)

    # Obtain a shallow copy of source_ds
    output_ds = source_ds.copy(deep=False)

    # Replace var_name with var_name_masked
    output_ds[var_name] = var_name_masked
    output_ds[var_name] = output_ds[var_name].assign_attrs(source_da.attrs)

    # Add or modify variable and global (dataset) provenance attributes
    output_ds[var_name] = output_ds[var_name].assign_attrs(
        _variable_prov_attrs(output_ds[var_name], mask)
    )

    process_type = "mask"
    prov_dict = echopype_prov_attrs(process_type=process_type)
    prov_dict[f"{process_type}_function"] = "mask.apply_mask"

    output_ds = output_ds.assign_attrs(prov_dict)

    output_ds = insert_input_processing_level(output_ds, input_ds=source_ds)

    return output_ds


def frequency_differencing(
    source_Sv: Union[xr.Dataset, str, pathlib.Path],
    storage_options: Optional[dict] = {},
    freqABEq: Optional[str] = None,
    chanABEq: Optional[str] = None,
) -> xr.DataArray:
    """
    Create a mask based on the differences of Sv values using a pair of
    frequencies. This method is often referred to as the "frequency-differencing"
    or "dB-differencing" method.

    Parameters
    ----------
    source_Sv: xr.Dataset or str or pathlib.Path
        If a Dataset this value contains the Sv data to create a mask for,
        else it specifies the path to a zarr or netcdf file containing
        a Dataset. This input must correspond to a Dataset that has the
        coordinate ``channel`` and variables ``frequency_nominal`` and ``Sv``.
    storage_options: dict, optional
        Any additional parameters for the storage backend, corresponding to the
        path provided for ``source_Sv``
    freqABEq: string, optional
        The frequency differencing criteria.
        Only one of ``freqAB`` and ``chanAB`` should be provided, and not both.
    chanAB: string, optional
        The frequency differencing criteria in terms of channel names where channel names
        in the criteria are enclosed in double quotes. Only one of ``freqAB`` and ``chanAB``
        should be provided, and not both.

    Returns
    -------
    xr.DataArray
        A DataArray containing the mask for the Sv data. Regions satisfying the thresholding
        criteria are filled with ``True``, else the regions are filled with ``False``.

    Raises
    ------
    ValueError
        If neither ``freqABEq`` or ``chanABEq`` are given
    ValueError
        If both ``freqABEq`` and ``chanABEq`` are given
    TypeError
        If any input is not of the correct type
    ValueError
        If either ``freqABEq`` or ``chanABEq`` are provided and the extracted
        ``freqAB`` or ``chanAB`` does not contain 2 distinct elements
    ValueError
        If ``freqABEq`` contains values that are not contained in ``frequency_nominal``
    ValueError
        If ``chanABEq`` contains values that not contained in ``channel``
    ValueError
        If ``operator`` is not one of the following: ``">", "<", "<=", ">=", "=="``
    ValueError
        If the path provided for ``source_Sv`` is not a valid path
    ValueError
        If ``freqABEq`` or ``chanABEq`` is provided and the Dataset produced by ``source_Sv``
        does not contain the coordinate ``channel`` and variable ``frequency_nominal``

    Notes
    -----
    This function computes the frequency differencing as follows:
    ``Sv_freqA - Sv_freqB operator diff``. Thus, if ``operator = "<"``
    and ``diff = "5"`` the following would be calculated:
    ``Sv_freqA - Sv_freqB < 5``.

    Examples
    --------
    Compute frequency-differencing mask using a mock Dataset and channel selection:

    >>> n = 5 # set the number of ping times and range samples
    ...
    >>> # create mock Sv data
    >>> Sv_da = xr.DataArray(data=np.stack([np.arange(n**2).reshape(n,n), np.identity(n)]),
    ...                      coords={"channel": ['chan1', 'chan2'],
    ...                              "ping_time": np.arange(n), "range_sample":np.arange(n)})
    ...
    >>> # obtain mock frequency_nominal data
    >>> freq_nom = xr.DataArray(data=np.array([1.0, 2.0]),
    ...                         coords={"channel": ['chan1', 'chan2']})
    ...
    >>> # construct mock Sv Dataset
    >>> Sv_ds = xr.Dataset(data_vars={"Sv": Sv_da, "frequency_nominal": freq_nom})
    ...
    >>> # compute frequency-differencing mask using channel names
    >>> echopype.mask.frequency_differencing(source_Sv=mock_Sv_ds, storage_options={},
    ...                                      freqABEq=None, chanABEq = '"chan1" - "chan2">=10.0')
    <xarray.DataArray 'mask' (ping_time: 5, range_sample: 5)>
    array([[False, False, False, False, False],
           [False, False, False, False, False],
           [ True,  True,  True,  True,  True],
           [ True,  True,  True,  True,  True],
           [ True,  True,  True,  True,  True]])
    Coordinates:
      * ping_time     (ping_time) int64 0 1 2 3 4
      * range_sample  (range_sample) int64 0 1 2 3 4
    """

    # check that non-data related inputs were correctly provided
    # _check_freq_diff_non_data_inputs(freqAB, chanAB, operator, diff)
    freqAB, chanAB, operator, diff = _parse_freq_diff_eq(freqABEq, chanABEq)

    # validate the source_Sv type or path (if it is provided)
    source_Sv, file_type = validate_source_ds_da(source_Sv, storage_options)

    if isinstance(source_Sv, str):
        # open up Dataset using source_Sv path
        source_Sv = xr.open_dataset(source_Sv, engine=file_type, chunks={}, **storage_options)

    # check the source_Sv with respect to channel and frequency_nominal
    _check_freq_diff_source_Sv(source_Sv, freqAB, chanAB)

    # determine chanA and chanB
    if freqAB is not None:
        # obtain position of frequency provided in frequency_nominal
        freqA_pos = np.argwhere(source_Sv.frequency_nominal.values == freqAB[0]).flatten()[0]
        freqB_pos = np.argwhere(source_Sv.frequency_nominal.values == freqAB[1]).flatten()[0]

        # get channels corresponding to frequencies provided
        chanA = str(source_Sv.channel.isel(channel=freqA_pos).values)
        chanB = str(source_Sv.channel.isel(channel=freqB_pos).values)

    else:
        # get individual channels
        chanA = chanAB[0]
        chanB = chanAB[1]

    # get the left-hand side of condition
    lhs = source_Sv["Sv"].sel(channel=chanA) - source_Sv["Sv"].sel(channel=chanB)

    # create mask using operator lookup table
    da = xr.where(str2ops[operator](lhs, diff), True, False)

    # assign a name to DataArray
    da.name = "mask"

    # assign provenance attributes
    mask_attrs = {"mask_type": "frequency differencing"}
    history_attr = (
        f"{datetime.datetime.utcnow()} +00:00. "
        "Mask created by mask.frequency_differencing. "
        f"Operation: Sv['{chanA}'] - Sv['{chanB}'] {operator} {diff}"
    )

    da = da.assign_attrs({**mask_attrs, **{"history": history_attr}})

    return da


<<<<<<< HEAD
def get_seabed_mask(
    source_Sv: Union[xr.Dataset, str, pathlib.Path],
    desired_channel: str,
    mask_type: str = "ariza",
    **kwargs,
) -> xr.DataArray:
    """
    Create a mask based on the identified signal attenuations of Sv values at 38KHz.
    Parameters
    ----------
    source_Sv: xr.Dataset or str or pathlib.Path
        If a Dataset this value contains the Sv data to create a mask for,
        else it specifies the path to a zarr or netcdf file containing
        a Dataset. This input must correspond to a Dataset that has the
        coordinate ``channel`` and variables ``frequency_nominal`` and ``Sv``.
    desired_channel: str - channel to generate the mask for
    mask_type: str with either "ariza", "experimental", "blackwell_mod",
                                "blackwell", "deltaSv", "maxSv"
                                based on the preferred method for signal attenuation mask generation
    Returns
    -------
    xr.DataArray
        A DataArray containing the mask for the Sv data. Regions satisfying the thresholding
        criteria are filled with ``True``, else the regions are filled with ``False``.
=======
def get_shoal_mask(
    source_Sv: Union[xr.Dataset, str, pathlib.Path],
    desired_channel: str,
    mask_type: str = "will",
    **kwargs,
):
    """
    Wrapper function for (future) multiple shoal masking algorithms
    (currently, only MOVIES-B (Will) is implemented)

    Args:
        source_Sv: xr.Dataset or str or pathlib.Path
                    If a Dataset this value contains the Sv data to create a mask for,
                    else it specifies the path to a zarr or netcdf file containing
                    a Dataset. This input must correspond to a Dataset that has the
                    coordinate ``channel`` and variables ``frequency_nominal`` and ``Sv``.
        desired_channel: str specifying the channel to generate the mask on
        mask_type: string specifying the algorithm to use
                    currently, 'weill' is the only one implemented

    Returns
    -------
    mask: xr.DataArray
        A DataArray containing the mask for the Sv data. Regions satisfying the thresholding
        criteria are filled with ``True``, else the regions are filled with ``False``.
    mask_: xr.DataArray
        A DataArray containing the mask for areas in which shoals were searched.
        Edge regions are filled with 'False', whereas the portion
        in which shoals could be detected is 'True'

>>>>>>> eee5b4dc

    Raises
    ------
    ValueError
<<<<<<< HEAD
        If neither "ariza", "experimental", "blackwell_mod",
        "blackwell", "deltaSv", "maxSv" are given

    Notes
    -----


    Examples
    --------

    """
    assert mask_type in [
        "ariza",
        "experimental",
        "blackwell_mod",
        "blackwell",
        "deltaSv",
        "maxSv",
    ], "mask_type must be either 'ariza', 'experimental', 'blackwell', 'maxSv', 'deltaSv'"

    channel_Sv = source_Sv.sel(channel=desired_channel)
    Sv = channel_Sv["Sv"].values.T
    r = source_Sv["echo_range"].values[0, 0]

    if mask_type == "ariza":
        # Define a list of the keyword arguments your function can handle
        valid_args = {"r0", "r1", "roff", "thr", "ec", "ek", "dc", "dk"}
        # Use dictionary comprehension to filter out any kwargs not in your list
        filtered_kwargs = {k: v for k, v in kwargs.items() if k in valid_args}
        mask = _get_seabed_mask_ariza(Sv, r, **filtered_kwargs)
    elif mask_type == "experimental":
        # Define a list of the keyword arguments your function can handle
        valid_args = {"r0", "r1", "roff", "thr", "ns", "n_dil"}
        # Use dictionary comprehension to filter out any kwargs not in your list
        filtered_kwargs = {k: v for k, v in kwargs.items() if k in valid_args}
        mask = _get_seabed_mask_experimental(Sv, r, **filtered_kwargs)
    elif mask_type == "blackwell":
        # Define a list of the keyword arguments your function can handle
        # valid_args = {"theta", "phi", "r0", "r1", "tSv", "ttheta", "tphi", "wtheta", "wphi"}
        valid_args = {"r0", "r1", "tSv", "ttheta", "tphi", "wtheta", "wphi"}
        theta = channel_Sv["angle_alongship"].values.T
        phi = channel_Sv["angle_athwartship"].values.T
        # Use dictionary comprehension to filter out any kwargs not in your list
        filtered_kwargs = {k: v for k, v in kwargs.items() if k in valid_args}
        mask = _get_seabed_mask_blackwell(Sv, r, theta=theta, phi=phi, **filtered_kwargs)
    elif mask_type == "blackwell_mod":
        # Define a list of the keyword arguments your function can handle
        valid_args = {
            # "theta",
            # "phi",
            "r0",
            "r1",
            "tSv",
            "ttheta",
            "tphi",
            "wtheta",
            "wphi",
            "rlog",
            "tpi",
            "freq",
            "rank",
        }
        # Use dictionary comprehension to filter out any kwargs not in your list
        filtered_kwargs = {k: v for k, v in kwargs.items() if k in valid_args}
        theta = channel_Sv["angle_alongship"].values.T
        phi = channel_Sv["angle_athwartship"].values.T
        mask = _get_seabed_mask_blackwell_mod(Sv, r, theta=theta, phi=phi, **filtered_kwargs)
    elif mask_type == "deltaSv":
        # Define a list of the keyword arguments your function can handle
        valid_args = {"r0", "r1", "roff", "thr"}
        # Use dictionary comprehension to filter out any kwargs not in your list
        filtered_kwargs = {k: v for k, v in kwargs.items() if k in valid_args}
        mask = _get_seabed_mask_deltaSv(Sv, r, **filtered_kwargs)
    elif mask_type == "maxSv":
        # Define a list of the keyword arguments your function can handle
        valid_args = {"r0", "r1", "roff", "thr"}
        # Use dictionary comprehension to filter out any kwargs not in your list
        filtered_kwargs = {k: v for k, v in kwargs.items() if k in valid_args}
        mask = _get_seabed_mask_maxSv(Sv, r, **filtered_kwargs)
    else:
        raise ValueError(
            "The provided mask_type must be 'ariza', "
            + "'experimental', 'blackwell', 'maxSv' or 'deltaSv'!"
        )

    mask = np.logical_not(mask.T)
=======
        If 'weill' is not given
    """
    assert mask_type in ["will"]
    if mask_type == "will":
        # Define a list of the keyword arguments your function can handle
        valid_args = {"thr", "maxvgap", "maxhgap", "minvlen", "minhlen"}
        # Filter out any kwargs not in your list
        filtered_kwargs = {k: v for k, v in kwargs.items() if k in valid_args}
        mask, mask_ = shoal_weill(source_Sv, desired_channel, **filtered_kwargs)
    else:
        raise ValueError("The provided mask type must be Will")
>>>>>>> eee5b4dc
    return_mask = xr.DataArray(
        mask,
        dims=("ping_time", "range_sample"),
        coords={"ping_time": source_Sv.ping_time, "range_sample": source_Sv.range_sample},
    )
<<<<<<< HEAD
    return return_mask
=======
    return_mask_ = xr.DataArray(
        mask_,
        dims=("ping_time", "range_sample"),
        coords={"ping_time": source_Sv.ping_time, "range_sample": source_Sv.range_sample},
    )
    return return_mask, return_mask_
>>>>>>> eee5b4dc
<|MERGE_RESOLUTION|>--- conflicted
+++ resolved
@@ -523,10 +523,67 @@
     da = da.assign_attrs({**mask_attrs, **{"history": history_attr}})
 
     return da
-
-
-<<<<<<< HEAD
-def get_seabed_mask(
+  
+  
+ def get_shoal_mask(
+    source_Sv: Union[xr.Dataset, str, pathlib.Path],
+    desired_channel: str,
+    mask_type: str = "will",
+    **kwargs,
+):
+    """
+    Wrapper function for (future) multiple shoal masking algorithms
+    (currently, only MOVIES-B (Will) is implemented)
+
+    Args:
+        source_Sv: xr.Dataset or str or pathlib.Path
+                    If a Dataset this value contains the Sv data to create a mask for,
+                    else it specifies the path to a zarr or netcdf file containing
+                    a Dataset. This input must correspond to a Dataset that has the
+                    coordinate ``channel`` and variables ``frequency_nominal`` and ``Sv``.
+        desired_channel: str specifying the channel to generate the mask on
+        mask_type: string specifying the algorithm to use
+                    currently, 'weill' is the only one implemented
+
+    Returns
+    -------
+    mask: xr.DataArray
+        A DataArray containing the mask for the Sv data. Regions satisfying the thresholding
+        criteria are filled with ``True``, else the regions are filled with ``False``.
+    mask_: xr.DataArray
+        A DataArray containing the mask for areas in which shoals were searched.
+        Edge regions are filled with 'False', whereas the portion
+        in which shoals could be detected is 'True'
+
+
+    Raises
+    ------
+    ValueError
+        If 'weill' is not given
+    """
+    assert mask_type in ["will"]
+    if mask_type == "will":
+        # Define a list of the keyword arguments your function can handle
+        valid_args = {"thr", "maxvgap", "maxhgap", "minvlen", "minhlen"}
+        # Filter out any kwargs not in your list
+        filtered_kwargs = {k: v for k, v in kwargs.items() if k in valid_args}
+        mask, mask_ = shoal_weill(source_Sv, desired_channel, **filtered_kwargs)
+    else:
+        raise ValueError("The provided mask type must be Will")
+    return_mask = xr.DataArray(
+        mask,
+        dims=("ping_time", "range_sample"),
+        coords={"ping_time": source_Sv.ping_time, "range_sample": source_Sv.range_sample},
+    )
+    return_mask_ = xr.DataArray(
+        mask_,
+        dims=("ping_time", "range_sample"),
+        coords={"ping_time": source_Sv.ping_time, "range_sample": source_Sv.range_sample},
+    )
+    return return_mask, return_mask_
+  
+  
+  def get_seabed_mask(
     source_Sv: Union[xr.Dataset, str, pathlib.Path],
     desired_channel: str,
     mask_type: str = "ariza",
@@ -550,43 +607,10 @@
     xr.DataArray
         A DataArray containing the mask for the Sv data. Regions satisfying the thresholding
         criteria are filled with ``True``, else the regions are filled with ``False``.
-=======
-def get_shoal_mask(
-    source_Sv: Union[xr.Dataset, str, pathlib.Path],
-    desired_channel: str,
-    mask_type: str = "will",
-    **kwargs,
-):
-    """
-    Wrapper function for (future) multiple shoal masking algorithms
-    (currently, only MOVIES-B (Will) is implemented)
-
-    Args:
-        source_Sv: xr.Dataset or str or pathlib.Path
-                    If a Dataset this value contains the Sv data to create a mask for,
-                    else it specifies the path to a zarr or netcdf file containing
-                    a Dataset. This input must correspond to a Dataset that has the
-                    coordinate ``channel`` and variables ``frequency_nominal`` and ``Sv``.
-        desired_channel: str specifying the channel to generate the mask on
-        mask_type: string specifying the algorithm to use
-                    currently, 'weill' is the only one implemented
-
-    Returns
-    -------
-    mask: xr.DataArray
-        A DataArray containing the mask for the Sv data. Regions satisfying the thresholding
-        criteria are filled with ``True``, else the regions are filled with ``False``.
-    mask_: xr.DataArray
-        A DataArray containing the mask for areas in which shoals were searched.
-        Edge regions are filled with 'False', whereas the portion
-        in which shoals could be detected is 'True'
-
->>>>>>> eee5b4dc
 
     Raises
     ------
     ValueError
-<<<<<<< HEAD
         If neither "ariza", "experimental", "blackwell_mod",
         "blackwell", "deltaSv", "maxSv" are given
 
@@ -673,31 +697,9 @@
         )
 
     mask = np.logical_not(mask.T)
-=======
-        If 'weill' is not given
-    """
-    assert mask_type in ["will"]
-    if mask_type == "will":
-        # Define a list of the keyword arguments your function can handle
-        valid_args = {"thr", "maxvgap", "maxhgap", "minvlen", "minhlen"}
-        # Filter out any kwargs not in your list
-        filtered_kwargs = {k: v for k, v in kwargs.items() if k in valid_args}
-        mask, mask_ = shoal_weill(source_Sv, desired_channel, **filtered_kwargs)
-    else:
-        raise ValueError("The provided mask type must be Will")
->>>>>>> eee5b4dc
     return_mask = xr.DataArray(
         mask,
         dims=("ping_time", "range_sample"),
         coords={"ping_time": source_Sv.ping_time, "range_sample": source_Sv.range_sample},
     )
-<<<<<<< HEAD
-    return return_mask
-=======
-    return_mask_ = xr.DataArray(
-        mask_,
-        dims=("ping_time", "range_sample"),
-        coords={"ping_time": source_Sv.ping_time, "range_sample": source_Sv.range_sample},
-    )
-    return return_mask, return_mask_
->>>>>>> eee5b4dc
+    return return_mask