import datetime
import operator as op
import pathlib
from typing import List, Optional, Union

import numpy as np
import xarray as xr
from pandas import Index

from ..utils.io import get_dataset, validate_source_ds_da
from ..utils.misc import frequency_nominal_to_channel
from ..utils.prov import add_processing_level, echopype_prov_attrs, insert_input_processing_level
<<<<<<< HEAD
from . import seabed
=======
from . import seabed, shoal
>>>>>>> cc648ad0
from .freq_diff import _check_freq_diff_source_Sv, _parse_freq_diff_eq

# lookup table with key string operator and value as corresponding Python operator
str2ops = {
    ">": op.gt,
    "<": op.lt,
    "<=": op.le,
    ">=": op.ge,
    "==": op.eq,
}


def _validate_source_ds(source_ds, storage_options_ds):
    """
    Validate the input ``source_ds`` and the associated ``storage_options_mask``.
    """
    # Validate the source_ds type or path (if it is provided)
    source_ds, file_type = validate_source_ds_da(source_ds, storage_options_ds)

    if isinstance(source_ds, str):
        # open up Dataset using source_ds path
        source_ds = xr.open_dataset(source_ds, engine=file_type, chunks={}, **storage_options_ds)

    # Check source_ds coordinates
    if "ping_time" not in source_ds or "range_sample" not in source_ds:
        raise ValueError("'source_ds' must have coordinates 'ping_time' and 'range_sample'!")

    return source_ds


def _validate_and_collect_mask_input(
    mask: Union[
        Union[xr.DataArray, str, pathlib.Path], List[Union[xr.DataArray, str, pathlib.Path]]
    ],
    storage_options_mask: Union[dict, List[dict]],
) -> Union[xr.DataArray, List[xr.DataArray]]:
    """
    Validate that the input ``mask`` and associated ``storage_options_mask`` are correctly
    provided to ``apply_mask``. Additionally, form the mask input that should be used
    in the core routine of ``apply_mask``.

    Parameters
    ----------
    mask: xr.DataArray, str, pathlib.Path, or a list of these datatypes
        The mask(s) to be applied. Can be a single input or list that corresponds to a
        DataArray or a path. If a path is provided this should point to a zarr or netcdf
        file with only one data variable in it.
    storage_options_mask: dict or list of dict, default={}
        Any additional parameters for the storage backend, corresponding to the
        path provided for ``mask``. If ``mask`` is a list, then this input should either
        be a list of dictionaries or a single dictionary with storage options that
        correspond to all elements in ``mask`` that are paths.

    Returns
    -------
    xr.DataArray or list of xr.DataArray
        If the ``mask`` input is a single value, then the corresponding DataArray will be
        returned, else a list of DataArrays corresponding to the input masks will be returned

    Raises
    ------
    ValueError
        If ``mask`` is a single-element and ``storage_options_mask`` is not a single dict
    TypeError
        If ``storage_options_mask`` is not a list of dict or a dict
    """

    if isinstance(mask, list):
        # if storage_options_mask is not a list create a list of
        # length len(mask) with elements storage_options_mask
        if not isinstance(storage_options_mask, list):
            if not isinstance(storage_options_mask, dict):
                raise TypeError("storage_options_mask must be a list of dict or a dict!")

            storage_options_mask = [storage_options_mask] * len(mask)
        else:
            # ensure all element of storage_options_mask are a dict
            if not all([isinstance(elem, dict) for elem in storage_options_mask]):
                raise TypeError("storage_options_mask must be a list of dict or a dict!")

        for mask_ind in range(len(mask)):
            # validate the mask type or path (if it is provided)
            mask_val, file_type = validate_source_ds_da(
                mask[mask_ind], storage_options_mask[mask_ind]
            )

            # replace mask element path with its corresponding DataArray
            if isinstance(mask_val, (str, pathlib.Path)):
                # open up DataArray using mask path
                mask[mask_ind] = xr.open_dataarray(
                    mask_val, engine=file_type, chunks={}, **storage_options_mask[mask_ind]
                )

            # check mask coordinates
            # the coordinate sequence matters, so fix the tuple form
            allowed_dims = [
                ("ping_time", "range_sample"),
                ("channel", "ping_time", "range_sample"),
            ]
            if mask[mask_ind].dims not in allowed_dims:
                raise ValueError("All masks must have dimensions ('ping_time', 'range_sample')!")

    else:
        if not isinstance(storage_options_mask, dict):
            raise ValueError(
                "The provided input storage_options_mask should be a single "
                "dict because mask is a single value!"
            )

        # validate the mask type or path (if it is provided)
        mask, file_type = validate_source_ds_da(mask, storage_options_mask)

        if isinstance(mask, (str, pathlib.Path)):
            # open up DataArray using mask path
            mask = xr.open_dataarray(mask, engine=file_type, chunks={}, **storage_options_mask)

    return mask


def _check_var_name_fill_value(
    source_ds: xr.Dataset, var_name: str, fill_value: Union[int, float, np.ndarray, xr.DataArray]
) -> Union[int, float, np.ndarray, xr.DataArray]:
    """
    Ensures that the inputs ``var_name`` and ``fill_value`` for the function
    ``apply_mask`` were appropriately provided.

    Parameters
    ----------
    source_ds: xr.Dataset
        A Dataset that contains the variable ``var_name``
    var_name: str
        The variable name in ``source_ds`` that the mask should be applied to
    fill_value: int or float or np.ndarray or xr.DataArray
        Specifies the value(s) at false indices

    Returns
    -------
    fill_value: int or float or np.ndarray or xr.DataArray
        fill_value with sanitized dimensions

    Raises
    ------
    TypeError
        If ``var_name`` or ``fill_value`` are not an accepted type
    ValueError
        If the Dataset ``source_ds`` does not contain ``var_name``
    ValueError
        If ``fill_value`` is an array and not the same shape as ``var_name``
    """

    # check the type of var_name
    if not isinstance(var_name, str):
        raise TypeError("The input var_name must be a string!")

    # ensure var_name is in source_ds
    if var_name not in source_ds.variables:
        raise ValueError("The Dataset source_ds does not contain the variable var_name!")

    # check the type of fill_value
    if not isinstance(fill_value, (int, float, np.ndarray, xr.DataArray)):
        raise TypeError(
            "The input fill_value must be of type int or " "float or np.ndarray or xr.DataArray!"
        )

    # make sure that fill_values is the same shape as var_name
    if isinstance(fill_value, (np.ndarray, xr.DataArray)):
        if isinstance(fill_value, xr.DataArray):
            fill_value = fill_value.data.squeeze()  # squeeze out length=1 channel dimension
        elif isinstance(fill_value, np.ndarray):
            fill_value = fill_value.squeeze()  # squeeze out length=1 channel dimension
        fill_has_channel = fill_value.ndim == 3
        # here we either have a fill_value with multiple channels or a no-channel one

        source_ds_shape = (
            source_ds[var_name].isel(channel=0).shape
            if "channel" in source_ds[var_name].coords and fill_has_channel is False
            else source_ds[var_name].shape
        )

        if fill_value.shape != source_ds_shape:
            raise ValueError(
                f"If fill_value is an array it must be of the same shape as {var_name}!"
            )

    return fill_value


def _variable_prov_attrs(
    masked_da: xr.DataArray, source_mask: Union[xr.DataArray, List[xr.DataArray]]
) -> dict:
    """
    Extract and compose masked Sv provenance attributes from the masked Sv and the
    masks used to generate it.

    Parameters
    ----------
    masked_da: xr.DataArray
        Masked Sv
    source_mask: Union[xr.DataArray, List[xr.DataArray]]
        Individual mask or list of masks used to create the masked Sv

    Returns
    -------
    dict
        Dictionary of provenance attributes (attribute name and value) for the intended variable.
    """
    # Modify core variable attributes
    attrs = {
        "long_name": "Volume backscattering strength, masked (Sv re 1 m-1)",
        "actual_range": [
            round(float(masked_da.min().values), 2),
            round(float(masked_da.max().values), 2),
        ],
    }
    # Add history attribute
    history_attr = f"{datetime.datetime.utcnow()} +00:00. " "Created masked Sv dataarray."  # noqa
    attrs = {**attrs, **{"history": history_attr}}

    # Add attributes from the mask DataArray, if present
    # Handle only a single mask. If not passed to apply_mask as a single DataArray,
    # will use the first mask of the list passed to  apply_mask
    # TODO: Expand it to handle attributes from multiple masks
    if isinstance(source_mask, xr.DataArray) or (
        isinstance(source_mask, list) and isinstance(source_mask[0], xr.DataArray)
    ):
        use_mask = source_mask[0] if isinstance(source_mask, list) else source_mask
        if len(use_mask.attrs) > 0:
            mask_attrs = use_mask.attrs.copy()
            if "history" in mask_attrs:
                # concatenate the history string as new line
                attrs["history"] += f"\n{mask_attrs['history']}"
                mask_attrs.pop("history")
            attrs = {**attrs, **mask_attrs}

    return attrs


@add_processing_level("L3*")
def apply_mask(
    source_ds: Union[xr.Dataset, str, pathlib.Path],
    mask: Union[xr.DataArray, str, pathlib.Path, List[Union[xr.DataArray, str, pathlib.Path]]],
    var_name: str = "Sv",
    fill_value: Union[int, float, np.ndarray, xr.DataArray] = np.nan,
    storage_options_ds: dict = {},
    storage_options_mask: Union[dict, List[dict]] = {},
) -> xr.Dataset:
    """
    Applies the provided mask(s) to the Sv variable ``var_name``
    in the provided Dataset ``source_ds``.

    Parameters
    ----------
    source_ds: xr.Dataset, str, or pathlib.Path
        Points to a Dataset that contains the variable the mask should be applied to
    mask: xr.DataArray, str, pathlib.Path, or a list of these datatypes
        The mask(s) to be applied.
        Can be a single input or list that corresponds to a DataArray or a path.
        Each entry in the list must have dimensions ``('ping_time', 'range_sample')``.
        If these are single-channel masks, the same mask will be applied to all
        the channels in the dataset, whereas if they are multi-channel masks,
        they will be applied to the matched channel
        If a path is provided this should point to a zarr or netcdf file with only
        one data variable in it.
        If the input ``mask`` is a list, a logical AND will be used to produce the final
        mask that will be applied to ``var_name``.
    var_name: str, default="Sv"
        The Sv variable name in ``source_ds`` that the mask should be applied to.
        This variable needs to have coordinates ``ping_time`` and ``range_sample``,
        and can optionally also have coordinate ``channel``.
        In the case of a multi-channel Sv data variable, the ``mask`` will be broadcast
        to all channels.
    fill_value: int, float, np.ndarray, or xr.DataArray, default=np.nan
        Value(s) at masked indices.
        If ``fill_value`` is of type ``np.ndarray`` or ``xr.DataArray``,
        it must have the same shape as each entry of ``mask``.
    storage_options_ds: dict, default={}
        Any additional parameters for the storage backend, corresponding to the
        path provided for ``source_ds``
    storage_options_mask: dict or list of dict, default={}
        Any additional parameters for the storage backend, corresponding to the
        path provided for ``mask``. If ``mask`` is a list, then this input should either
        be a list of dictionaries or a single dictionary with storage options that
        correspond to all elements in ``mask`` that are paths.

    Returns
    -------
    xr.Dataset
        A Dataset with the same format of ``source_ds`` with the mask(s) applied to ``var_name``
    """

    # Validate the source_ds
    source_ds = _validate_source_ds(source_ds, storage_options_ds)

    # Validate and form the mask input to be used downstream
    mask = _validate_and_collect_mask_input(mask, storage_options_mask)

    # Check var_name and sanitize fill_value dimensions if an array
    fill_value = _check_var_name_fill_value(source_ds, var_name, fill_value)

    # Obtain final mask to be applied to var_name
    if isinstance(mask, list):
        # perform a logical AND element-wise operation across the masks
        final_mask = np.logical_and.reduce(mask)

        # xr.where has issues with attrs when final_mask is an array, so we make it a DataArray
        final_mask = xr.DataArray(final_mask, coords=mask[0].coords)
    else:
        final_mask = mask

    # Sanity check: final_mask should be of the same shape as source_ds[var_name]
    #               along the ping_time and range_sample dimensions
    def get_ch_shape(da, keep_channel=False):
        if keep_channel is False and "channel" in da.dims:
            return da.isel(channel=0).shape
        else:
            return da.shape

    # Below operate on the actual data array to be masked
    source_da = source_ds[var_name]

    source_da_shape = get_ch_shape(source_da)
    final_mask_shape = get_ch_shape(final_mask)

    if final_mask_shape != source_da_shape:
        raise ValueError(
            f"The final constructed mask is not of the same shape as source_ds[{var_name}] "
            "along the ping_time and range_sample dimensions!"
        )

    # final_mask is always an xr.DataArray with at most length=1 channel dimension
    # if "channel" in final_mask.dims:
    #    final_mask = final_mask.isel(channel=0)

    # run if final_mask has no dimensions but channel does
    # Make sure fill_value and final_mask are expanded in dimensions
    if "channel" in source_da.dims:
        if "channel" not in final_mask.dims:
            final_mask = np.array([final_mask.data] * source_da["channel"].size)
        if isinstance(fill_value, np.ndarray) and fill_value.ndim == 2:
            fill_value = np.array([fill_value] * source_da["channel"].size)

    # Apply the mask to var_name
    # Somehow keep_attrs=True errors out here, so will attach later
    var_name_masked = xr.where(final_mask, x=source_da, y=fill_value)

    # Obtain a shallow copy of source_ds
    output_ds = source_ds.copy(deep=False)

    # Replace var_name with var_name_masked
    output_ds[var_name] = var_name_masked
    output_ds[var_name] = output_ds[var_name].assign_attrs(source_da.attrs)

    # Add or modify variable and global (dataset) provenance attributes
    output_ds[var_name] = output_ds[var_name].assign_attrs(
        _variable_prov_attrs(output_ds[var_name], mask)
    )

    process_type = "mask"
    prov_dict = echopype_prov_attrs(process_type=process_type)
    prov_dict[f"{process_type}_function"] = "mask.apply_mask"

    output_ds = output_ds.assign_attrs(prov_dict)

    output_ds = insert_input_processing_level(output_ds, input_ds=source_ds)

    return output_ds


def frequency_differencing(
    source_Sv: Union[xr.Dataset, str, pathlib.Path],
    storage_options: Optional[dict] = {},
    freqABEq: Optional[str] = None,
    chanABEq: Optional[str] = None,
) -> xr.DataArray:
    """
    Create a mask based on the differences of Sv values using a pair of
    frequencies. This method is often referred to as the "frequency-differencing"
    or "dB-differencing" method.

    Parameters
    ----------
    source_Sv: xr.Dataset or str or pathlib.Path
        If a Dataset this value contains the Sv data to create a mask for,
        else it specifies the path to a zarr or netcdf file containing
        a Dataset. This input must correspond to a Dataset that has the
        coordinate ``channel`` and variables ``frequency_nominal`` and ``Sv``.
    storage_options: dict, optional
        Any additional parameters for the storage backend, corresponding to the
        path provided for ``source_Sv``
    freqABEq: string, optional
        The frequency differencing criteria.
        Only one of ``freqAB`` and ``chanAB`` should be provided, and not both.
    chanAB: string, optional
        The frequency differencing criteria in terms of channel names where channel names
        in the criteria are enclosed in double quotes. Only one of ``freqAB`` and ``chanAB``
        should be provided, and not both.

    Returns
    -------
    xr.DataArray
        A DataArray containing the mask for the Sv data. Regions satisfying the thresholding
        criteria are filled with ``True``, else the regions are filled with ``False``.

    Raises
    ------
    ValueError
        If neither ``freqABEq`` or ``chanABEq`` are given
    ValueError
        If both ``freqABEq`` and ``chanABEq`` are given
    TypeError
        If any input is not of the correct type
    ValueError
        If either ``freqABEq`` or ``chanABEq`` are provided and the extracted
        ``freqAB`` or ``chanAB`` does not contain 2 distinct elements
    ValueError
        If ``freqABEq`` contains values that are not contained in ``frequency_nominal``
    ValueError
        If ``chanABEq`` contains values that not contained in ``channel``
    ValueError
        If ``operator`` is not one of the following: ``">", "<", "<=", ">=", "=="``
    ValueError
        If the path provided for ``source_Sv`` is not a valid path
    ValueError
        If ``freqABEq`` or ``chanABEq`` is provided and the Dataset produced by ``source_Sv``
        does not contain the coordinate ``channel`` and variable ``frequency_nominal``

    Notes
    -----
    This function computes the frequency differencing as follows:
    ``Sv_freqA - Sv_freqB operator diff``. Thus, if ``operator = "<"``
    and ``diff = "5"`` the following would be calculated:
    ``Sv_freqA - Sv_freqB < 5``.

    Examples
    --------
    Compute frequency-differencing mask using a mock Dataset and channel selection:

    >>> n = 5 # set the number of ping times and range samples
    ...
    >>> # create mock Sv data
    >>> Sv_da = xr.DataArray(data=np.stack([np.arange(n**2).reshape(n,n), np.identity(n)]),
    ...                      coords={"channel": ['chan1', 'chan2'],
    ...                              "ping_time": np.arange(n), "range_sample":np.arange(n)})
    ...
    >>> # obtain mock frequency_nominal data
    >>> freq_nom = xr.DataArray(data=np.array([1.0, 2.0]),
    ...                         coords={"channel": ['chan1', 'chan2']})
    ...
    >>> # construct mock Sv Dataset
    >>> Sv_ds = xr.Dataset(data_vars={"Sv": Sv_da, "frequency_nominal": freq_nom})
    ...
    >>> # compute frequency-differencing mask using channel names
    >>> echopype.mask.frequency_differencing(source_Sv=mock_Sv_ds, storage_options={},
    ...                                      freqABEq=None, chanABEq = '"chan1" - "chan2">=10.0')
    <xarray.DataArray 'mask' (ping_time: 5, range_sample: 5)>
    array([[False, False, False, False, False],
           [False, False, False, False, False],
           [ True,  True,  True,  True,  True],
           [ True,  True,  True,  True,  True],
           [ True,  True,  True,  True,  True]])
    Coordinates:
      * ping_time     (ping_time) int64 0 1 2 3 4
      * range_sample  (range_sample) int64 0 1 2 3 4
    """

    # check that non-data related inputs were correctly provided
    # _check_freq_diff_non_data_inputs(freqAB, chanAB, operator, diff)
    freqAB, chanAB, operator, diff = _parse_freq_diff_eq(freqABEq, chanABEq)

    # validate the source_Sv type or path (if it is provided)
    source_Sv, file_type = validate_source_ds_da(source_Sv, storage_options)

    if isinstance(source_Sv, str):
        # open up Dataset using source_Sv path
        source_Sv = xr.open_dataset(source_Sv, engine=file_type, chunks={}, **storage_options)

    # check the source_Sv with respect to channel and frequency_nominal
    _check_freq_diff_source_Sv(source_Sv, freqAB, chanAB)

    # determine chanA and chanB
    if freqAB is not None:
        # obtain position of frequency provided in frequency_nominal
        freqA_pos = np.argwhere(source_Sv.frequency_nominal.values == freqAB[0]).flatten()[0]
        freqB_pos = np.argwhere(source_Sv.frequency_nominal.values == freqAB[1]).flatten()[0]

        # get channels corresponding to frequencies provided
        chanA = str(source_Sv.channel.isel(channel=freqA_pos).values)
        chanB = str(source_Sv.channel.isel(channel=freqB_pos).values)

    else:
        # get individual channels
        chanA = chanAB[0]
        chanB = chanAB[1]

    # get the left-hand side of condition
    lhs = source_Sv["Sv"].sel(channel=chanA) - source_Sv["Sv"].sel(channel=chanB)

    # create mask using operator lookup table
    da = xr.where(str2ops[operator](lhs, diff), True, False)

    # assign a name to DataArray
    da.name = "mask"

    # assign provenance attributes
    mask_attrs = {"mask_type": "frequency differencing"}
    history_attr = (
        f"{datetime.datetime.utcnow()} +00:00. "
        "Mask created by mask.frequency_differencing. "
        f"Operation: Sv['{chanA}'] - Sv['{chanB}'] {operator} {diff}"
    )

    da = da.assign_attrs({**mask_attrs, **{"history": history_attr}})
    return da


def create_multichannel_mask(masks: [xr.Dataset], channels: [str]) -> xr.Dataset:
    """
    Given a set of single-channel masks and a list of channels,
    creates a multichannel mask

    Parameters
    ==========
    masks(xr.Dataset): a list of single-channel masks
    channels(str): a list of channel names

    Returns
    mask: a multi-channel mask
    ======
    """
    if len(masks) != len(channels):
        raise ValueError("number of masks and of channels provided should be the same")
    for i in range(0, len(masks)):
        mask = masks[i]
        if "channel" in mask.coords:
            masks[i] = mask.isel(channel=0)
    result = xr.concat(
        masks, Index(channels, name="channel"), data_vars="all", coords="all", join="exact"
    )
    return result


def get_shoal_mask(
    source_Sv: Union[xr.Dataset, str, pathlib.Path],
    parameters: dict,
    desired_channel: str = None,
    desired_frequency: int = None,
    method: str = "will",
    **kwargs,
):
    """
    Wrapper function for (future) multiple shoal masking algorithms
    (currently, only MOVIES-B (Will) is implemented)

    Args:
        source_Sv: xr.Dataset or str or pathlib.Path
                    If a Dataset this value contains the Sv data to create a mask for,
                    else it specifies the path to a zarr or netcdf file containing
                    a Dataset. This input must correspond to a Dataset that has the
                    coordinate ``channel`` and variables ``frequency_nominal`` and ``Sv``.
        desired_channel: str specifying the channel to generate the mask on
        method: string specifying the algorithm to use
                    currently, 'weill' is the only one implemented

    Returns
    -------
    mask: xr.DataArray
        A DataArray containing the mask for the Sv data. Regions satisfying the thresholding
        criteria are filled with ``True``, else the regions are filled with ``False``.

    Raises
    ------
    ValueError
        If 'weill' is not given
    """
    source_Sv = get_dataset(source_Sv)
    mask_map = {
        "will": shoal._weill,
    }

    if method not in mask_map.keys():
        raise ValueError(f"Unsupported method: {method}")
    if desired_channel is None:
        if desired_frequency is None:
            raise ValueError("Must specify either desired channel or desired frequency")
        else:
            desired_channel = frequency_nominal_to_channel(source_Sv, desired_frequency)
    mask = mask_map[method](source_Sv, desired_channel, parameters)
    return mask

<<<<<<< HEAD
    return da


def create_multichannel_mask(masks: [xr.Dataset], channels: [str]) -> xr.Dataset:
    """
    Given a set of single-channel masks and a list of channels,
    creates a multichannel mask

    Parameters
    ==========
    masks(xr.Dataset): a list of single-channel masks
    channels(str): a list of channel names

    Returns
    mask: a multi-channel mask
    ======
    """
    if len(masks) != len(channels):
        raise ValueError("number of masks and of channels provided should be the same")
    for i in range(0, len(masks)):
        mask = masks[i]
        if "channel" in mask.coords:
            masks[i] = mask.isel(channel=0)
    result = xr.concat(
        masks, Index(channels, name="channel"), data_vars="all", coords="all", join="exact"
    )
    return result
=======

def get_shoal_mask_multichannel(
    source_Sv: Union[xr.Dataset, str, pathlib.Path],
    parameters: dict,
    method: str = "will",
):
    """
    Wrapper function for (future) multiple shoal masking algorithms
    (currently, only MOVIES-B (Will) is implemented)

    Args:
        source_Sv: xr.Dataset or str or pathlib.Path
                        If a Dataset this value contains the Sv data to create a mask for,
                        else it specifies the path to a zarr or netcdf file containing
                        a Dataset. This input must correspond to a Dataset that has the
                        coordinate ``channel`` and variables ``frequency_nominal`` and ``Sv``.
        mask_type: string specifying the algorithm to use
                        currently, 'weill' is the only one implemented

    Returns
    -------
    mask: xr.DataArray
            A DataArray containing the multichannel mask for the Sv data.
            Regions satisfying the thresholding criteria are filled with ``True``,
            else the regions are filled with ``False``.


    Raises
    ------
    ValueError
            If 'weill' is not given
    """
    channel_list = source_Sv["channel"].values
    mask_list = []
    for channel in channel_list:
        mask = get_shoal_mask(
            source_Sv, desired_channel=channel, method=method, parameters=parameters
        )
        mask_list.append(mask)
    mask = create_multichannel_mask(mask_list, channel_list)
    return mask

>>>>>>> cc648ad0


def get_seabed_mask(
    source_Sv: Union[xr.Dataset, str, pathlib.Path],
    parameters: dict,
    desired_channel: str = None,
    desired_frequency: int = None,
    method: str = "ariza",
) -> xr.DataArray:
    """
    Create a mask based on the identified signal attenuations of Sv values at 38KHz.
    Parameters
    ----------
    source_Sv: xr.Dataset or str or pathlib.Path
        If a Dataset this value contains the Sv data to create a mask for,
        else it specifies the path to a zarr or netcdf file containing
        a Dataset. This input must correspond to a Dataset that has the
        coordinate ``channel`` and variables ``frequency_nominal`` and ``Sv``.
    desired_channel: str - channel to generate the mask for
    desired_frequency: int - desired frequency, in case the channel isn't directly specified
    method: str with either "ariza", "blackwell", based on the preferred method
        for seabed mask generation
    Returns
    -------
    xr.DataArray
        A DataArray containing the mask for the Sv data. Regions satisfying the thresholding
        criteria are filled with ``True``, else the regions are filled with ``False``.

    Raises
    ------
    ValueError
        If neither "ariza", "blackwell" are given

    Notes
    -----


    Examples
    --------

    """
    source_Sv = get_dataset(source_Sv)
    mask_map = {
        "ariza": seabed._ariza,
        "blackwell": seabed._blackwell,
    }

    if method not in mask_map.keys():
        raise ValueError(f"Unsupported method: {method}")
    if desired_channel is None:
        if desired_frequency is None:
            raise ValueError("Must specify either desired channel or desired frequency")
        else:
            desired_channel = frequency_nominal_to_channel(source_Sv, desired_frequency)
    mask = mask_map[method](source_Sv, desired_channel, parameters)

    return mask


def get_seabed_mask_multichannel(
    source_Sv: Union[xr.Dataset, str, pathlib.Path],
    parameters: dict,
    method: str = "ariza",
) -> xr.DataArray:
    """
    Create a mask based on the identified signal attenuations of Sv values at 38KHz.
    Parameters
    ----------
    source_Sv: xr.Dataset or str or pathlib.Path
        If a Dataset this value contains the Sv data to create a mask for,
        else it specifies the path to a zarr or netcdf file containing
        a Dataset. This input must correspond to a Dataset that has the
        coordinate ``channel`` and variables ``frequency_nominal`` and ``Sv``.
    method: str with either "ariza", "blackwell"
             based on the preferred method for seabed mask generation
    Returns
    -------
    xr.DataArray
        A DataArray containing the mask for the Sv data. Regions satisfying the thresholding
        criteria are filled with ``True``, else the regions are filled with ``False``.

    Raises
    ------
    ValueError
        If neither "ariza" or "blackwell" are given

    Notes
    -----


    Examples
    --------

    """
    source_Sv = get_dataset(source_Sv)
    channel_list = source_Sv["channel"].values
    mask_list = []
    for channel in channel_list:
        mask = get_seabed_mask(
            source_Sv,
            parameters=parameters,
            desired_channel=channel,
            method=method,
        )
        mask_list.append(mask)
    mask = create_multichannel_mask(mask_list, channel_list)
    return mask<|MERGE_RESOLUTION|>--- conflicted
+++ resolved
@@ -10,11 +10,7 @@
 from ..utils.io import get_dataset, validate_source_ds_da
 from ..utils.misc import frequency_nominal_to_channel
 from ..utils.prov import add_processing_level, echopype_prov_attrs, insert_input_processing_level
-<<<<<<< HEAD
-from . import seabed
-=======
 from . import seabed, shoal
->>>>>>> cc648ad0
 from .freq_diff import _check_freq_diff_source_Sv, _parse_freq_diff_eq
 
 # lookup table with key string operator and value as corresponding Python operator
@@ -604,35 +600,6 @@
     mask = mask_map[method](source_Sv, desired_channel, parameters)
     return mask
 
-<<<<<<< HEAD
-    return da
-
-
-def create_multichannel_mask(masks: [xr.Dataset], channels: [str]) -> xr.Dataset:
-    """
-    Given a set of single-channel masks and a list of channels,
-    creates a multichannel mask
-
-    Parameters
-    ==========
-    masks(xr.Dataset): a list of single-channel masks
-    channels(str): a list of channel names
-
-    Returns
-    mask: a multi-channel mask
-    ======
-    """
-    if len(masks) != len(channels):
-        raise ValueError("number of masks and of channels provided should be the same")
-    for i in range(0, len(masks)):
-        mask = masks[i]
-        if "channel" in mask.coords:
-            masks[i] = mask.isel(channel=0)
-    result = xr.concat(
-        masks, Index(channels, name="channel"), data_vars="all", coords="all", join="exact"
-    )
-    return result
-=======
 
 def get_shoal_mask_multichannel(
     source_Sv: Union[xr.Dataset, str, pathlib.Path],
@@ -674,8 +641,6 @@
         mask_list.append(mask)
     mask = create_multichannel_mask(mask_list, channel_list)
     return mask
-
->>>>>>> cc648ad0
 
 
 def get_seabed_mask(
