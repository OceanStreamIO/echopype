"""
Algorithms for masking shoals.

Copyright (c) 2020 Echopy

Permission is hereby granted, free of charge, to any person obtaining a copy
of this software and associated documentation files (the "Software"), to deal
in the Software without restriction, including without limitation the rights
to use, copy, modify, merge, publish, distribute, sublicense, and/or sell
copies of the Software, and to permit persons to whom the Software is
furnished to do so, subject to the following conditions:

The above copyright notice and this permission notice shall be included in all
copies or substantial portions of the Software.

THE SOFTWARE IS PROVIDED "AS IS", WITHOUT WARRANTY OF ANY KIND, EXPRESS OR
IMPLIED, INCLUDING BUT NOT LIMITED TO THE WARRANTIES OF MERCHANTABILITY,
FITNESS FOR A PARTICULAR PURPOSE AND NONINFRINGEMENT. IN NO EVENT SHALL THE
AUTHORS OR COPYRIGHT HOLDERS BE LIABLE FOR ANY CLAIM, DAMAGES OR OTHER
LIABILITY, WHETHER IN AN ACTION OF CONTRACT, TORT OR OTHERWISE, ARISING FROM,
OUT OF OR IN CONNECTION WITH THE SOFTWARE OR THE USE OR OTHER DEALINGS IN THE
SOFTWARE.


authors = ['Alejandro Ariza'   # wrote will(), echoview()
            'Ruxandra Valcu'    # rewrote will() to involve xarray+dask functionality]
credits = ['Rob Blackwell'     # supervised the code and provided ideas
               'Sophie Fielding'   # supervised the code and provided ideas
               'Nhan Vu'           # contributed to will()]
"""
import pathlib
from typing import Union

import dask.array as da
import numpy as np
import xarray as xr
from dask_image.ndmorph import binary_closing, binary_opening

WEILL_DEFAULT_PARAMETERS = {
<<<<<<< HEAD
    "thr": -55,
    "maxvgap": 5,
    "maxhgap": 5,
    "minvlen": 5,
    "minhlen": 5,
    "dask_chunking": {"ping_time": 100, "range_sample": 100},
=======
    "thr": -70,
    "maxvgap": 5,
    "maxhgap": 5,
    "minvlen": 0,
    "minhlen": 0,
    "dask_chunking": {"ping_time": 1000, "range_sample": 1000},
>>>>>>> 364c06a3
}


def _weill(
    source_Sv: Union[xr.Dataset, str, pathlib.Path],
    desired_channel: str,
    parameters: dict = WEILL_DEFAULT_PARAMETERS,
):
    """
    Detects and masks shoals following the algorithm described in:

        "Will et al. (1993): MOVIES-B — an acoustic detection description
        software . Application to shoal species' classification".

    Contiguous Sv samples above a given threshold will be considered as the
    same shoal, as long as it meets the contiguity criteria described by Will
    et al. (1993):

        * Vertical contiguity: along-ping gaps are allowed to some extent.
        Typically, no more than the number of samples equivalent to half of the
        pulse length.

        * Horizontal contiguity: above-threshold features from contiguous pings
        will be regarded as the same shoal if there is at least one sample in
        each ping at the same range depth.

    Although the default settings strictly complies with Weill's contiguity
    criteria, other contiguity arguments has been enabled in this function to
    increase operability. For instance, the possibility to allow gaps in the
    horizontal, or to set minimum vertical and horizontal lengths for a feature
    to be regarded as a shoal. These settings are set to zero (not applicable)
    by default.

    Args:
        source_Sv: xr.Dataset or str or pathlib.Path
                    If a Dataset this value contains the Sv data to create a mask for,
                    else it specifies the path to a zarr or netcdf file containing
                    a Dataset. This input must correspond to a Dataset that has the
                    coordinate ``channel`` and variables ``frequency_nominal`` and ``Sv``.
        desired_channel (str): channel to generate the mask on
        parameters (dict): containing the required parameters
            thr (int): Sv threshold (dB).
            maxvgap (int): maximum vertical gap allowed (n samples).
            maxhgap (int): maximum horizontal gap allowed (n pings).
            minvlen (int): minimum vertical length for a shoal to be eligible
                           (n samples).
            minhlen (int): minimum horizontal length for a shoal to be eligible
                           (n pings).
            dask_chunking (dict): dask chunking to use

    Returns
    -------
    mask: xr.DataArray
        A DataArray containing the mask for the Sv data. Regions satisfying the thresholding
        criteria are filled with ``True``, else the regions are filled with ``False``.
    mask_: xr.DataArray
        A DataArray containing the mask for areas in which shoals were searched.
        Edge regions are filled with 'False', whereas the portion in which shoals
        could be detected is 'True'
    """
    parameter_names = ["thr", "maxvgap", "maxhgap", "minvlen", "minhlen", "dask_chunking"]
    if not all(name in parameters.keys() for name in parameter_names):
        raise ValueError(
            "Missing parameters - should be: "
            + str(parameter_names)
            + ", are: "
            + str(parameters.keys())
        )
    thr = parameters["thr"]
    maxvgap = parameters["maxvgap"]
    maxhgap = parameters["maxhgap"]
    minvlen = parameters["minvlen"]
    minhlen = parameters["minhlen"]
    dask_chunking = parameters["dask_chunking"]

    dask_chunking = parameters["dask_chunking"]

    # Convert values to integers, handling possible NaN
    dask_chunking = tuple(map(lambda x: int(x) if not np.isnan(x) else x, dask_chunking.values()))

    channel_Sv = source_Sv.sel(channel=desired_channel)
    Sv = channel_Sv["Sv"].chunk(dask_chunking)

<<<<<<< HEAD
    remove_nan = xr.where(Sv, Sv, thr - 1)  # so we have no nan values
    mask = xr.where(remove_nan > thr, 1, 0).drop("channel").chunk(dask_chunking)

    dask_mask = da.asarray(mask, allow_unknown_chunksizes=False)
    dask_mask.compute_chunk_sizes()

    # close shoal gaps smaller than the specified box
    if maxvgap > 0 and maxhgap > 0:
        print("Closing\n")
        closing_array = da.ones(shape=(maxhgap, maxvgap), dtype=bool)
        print("Before closing:", dask_mask.chunks)
        dask_mask = (
            binary_closing(
                dask_mask,
                structure=closing_array,
                iterations=1,
            ).compute()
            # .chunk(dask_chunking)
        )
        dask_mask = da.asarray(dask_mask, allow_unknown_chunksizes=False)

    # drop shoals smaller than the specified box

    if minvlen > 0 and minhlen > 0:
        print("Opening\n")
        opening_array = da.ones(shape=(minhlen, minvlen), dtype=bool)
        dask_mask = binary_opening(
            dask_mask,
            structure=opening_array,
            iterations=1,
        ).compute()
        dask_mask = da.asarray(dask_mask, allow_unknown_chunksizes=False)

    mask.values = dask_mask

=======
    mask = xr.where(Sv > thr, True, False).chunk(dask_chunking)

    # close shoal gaps smaller than the specified box
    if maxvgap > 0 & maxhgap > 0:
        closing_array = np.ones(maxhgap, maxvgap)
        mask = binary_closing(
            mask,
            structure=closing_array,
            iterations=1,
        )

    # drop shoals smaller than the specified box
    if minvlen > 0 & minhlen > 0:
        opening_array = np.ones(minhlen, minhlen)
        mask = binary_opening(
            mask,
            structure=opening_array,
            iterations=1,
        )

    mask = mask.drop("channel")
>>>>>>> 364c06a3
    return mask<|MERGE_RESOLUTION|>--- conflicted
+++ resolved
@@ -37,21 +37,12 @@
 from dask_image.ndmorph import binary_closing, binary_opening
 
 WEILL_DEFAULT_PARAMETERS = {
-<<<<<<< HEAD
     "thr": -55,
     "maxvgap": 5,
     "maxhgap": 5,
     "minvlen": 5,
     "minhlen": 5,
     "dask_chunking": {"ping_time": 100, "range_sample": 100},
-=======
-    "thr": -70,
-    "maxvgap": 5,
-    "maxhgap": 5,
-    "minvlen": 0,
-    "minhlen": 0,
-    "dask_chunking": {"ping_time": 1000, "range_sample": 1000},
->>>>>>> 364c06a3
 }
 
 
@@ -135,7 +126,6 @@
     channel_Sv = source_Sv.sel(channel=desired_channel)
     Sv = channel_Sv["Sv"].chunk(dask_chunking)
 
-<<<<<<< HEAD
     remove_nan = xr.where(Sv, Sv, thr - 1)  # so we have no nan values
     mask = xr.where(remove_nan > thr, 1, 0).drop("channel").chunk(dask_chunking)
 
@@ -171,27 +161,4 @@
 
     mask.values = dask_mask
 
-=======
-    mask = xr.where(Sv > thr, True, False).chunk(dask_chunking)
-
-    # close shoal gaps smaller than the specified box
-    if maxvgap > 0 & maxhgap > 0:
-        closing_array = np.ones(maxhgap, maxvgap)
-        mask = binary_closing(
-            mask,
-            structure=closing_array,
-            iterations=1,
-        )
-
-    # drop shoals smaller than the specified box
-    if minvlen > 0 & minhlen > 0:
-        opening_array = np.ones(minhlen, minhlen)
-        mask = binary_opening(
-            mask,
-            structure=opening_array,
-            iterations=1,
-        )
-
-    mask = mask.drop("channel")
->>>>>>> 364c06a3
     return mask