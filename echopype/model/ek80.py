"""
echopype data model inherited from based class EchoData for EK80 data.
"""

import os
import datetime as dt
import numpy as np
import xarray as xr
from scipy import signal
from echopype.utils import uwa
from .modelbase import ModelBase


class ModelEK80(ModelBase):
    """Class for manipulating EK60 echo data that is already converted to netCDF."""

    def __init__(self, file_path=""):
        ModelBase.__init__(self, file_path)
        self._acidity = None
        self._salinity = None
        self._temperature = None
        self._pressure = None
        self._ch_ids = None
        self._tau_effective = []
<<<<<<< HEAD
        self.ytx = []
        self.backscatter_compressed = []
=======
        self._sound_speed = self.get_sound_speed()
        self._sample_thickness = self.calc_sample_thickness()
        self._range = self.calc_range()
        self._seawater_absorption = self.calc_seawater_absorption()
>>>>>>> 364caf74

    @property
    def ch_ids(self):
        if self._ch_ids is None:
            with xr.open_dataset(self.file_path, group="Beam") as ds_beam:
                self._ch_ids = ds_beam.channel_id.data
        return self._ch_ids

    @property
    def tau_effective(self):
        return np.array(self._tau_effective)

    def get_salinity(self, path=''):
        path = path if path else self.file_path
        if self._salinity is None:
            with xr.open_dataset(self.file_path, group="Environment") as ds_env:
                self._salinity = ds_env.salinity
        return self._salinity

    def get_temperature(self, path=''):
        path = path if path else self.file_path
        if self._temperature is None:
            with xr.open_dataset(path, group="Environment") as ds_env:
                self._temperature = ds_env.temperature
        return self._temperature

    def get_pressure(self, path=''):
        path = path if path else self.file_path
        if self._pressure is None:
            with xr.open_dataset(path, group="Environment") as ds_env:
                self._pressure = ds_env.depth
        return self._pressure

    def get_sound_speed(self, path=''):
        """gets sound speed [m/s] using parameters stored in the .nc file.
        Will use a custom path if one is provided
        """
        path = path if path else self.file_path
        with xr.open_dataset(path, group="Environment") as ds_env:
            return ds_env.sound_speed_indicative

    def calc_seawater_absorption(self, src='FG', path=''):
        path = path if path else self.file_path
        s = self.get_salinity(path) if path else self.salinity
        t = self.get_temperature(path) if path else self.temperature
        p = self.get_pressure(path) if path else self.pressure
        with xr.open_dataset(path, group='Beam') as ds_beam:
            try:
                f0 = ds_beam.frequency_start
                f1 = ds_beam.frequency_end
                f = (f0 + f1) / 2
            except AttributeError:
                f = ds_beam.frequency
        sea_abs = uwa.calc_seawater_absorption(f,
                                               salinity=s,
                                               temperature=t,
                                               pressure=p,
                                               formula_source='FG')
        return sea_abs

    def calc_sample_thickness(self, path=''):
        """gets sample thickness using parameters stored in the .nc file.
        Will use a custom path if one is provided
        """
        ss = self.get_sound_speed(path) if path else self.sound_speed
        path = path if path else self.file_path
        with xr.open_dataset(path, group="Beam") as ds_beam:
            sth = ss * ds_beam.sample_interval / 2  # sample thickness
            return sth

    def calc_range(self, path='', range_bins=None):
        """Calculates range [m] using parameters stored in the .nc file.
        Will use a custom path if one is provided
        """
        st = self.calc_sample_thickness(path) if path else self.sample_thickness
        ss = self.get_sound_speed(path) if path else self.sound_speed
        path = path if path else self.file_path
        with xr.open_dataset(path, group="Beam") as ds_beam:
            if range_bins:
                range_bin = np.arange(range_bins)
                range_bin = xr.DataArray(range_bin, coords=[('range_bin', range_bin)])
            else:
                range_bin = ds_beam.range_bin
            range_meter = range_bin * st - \
                ds_beam.transmit_duration_nominal * ss / 2  # DataArray [frequency x range_bin]
            range_meter = range_meter.where(range_meter > 0, other=0).transpose()
            return range_meter

    def calc_transmit_signal(self):
        """Generate transmit signal as replica for pulse compression.
        """
        def chirp_linear(t, f0, f1, tau):
            beta = (f1 - f0) * (tau ** -1)
            return np.cos(2 * np.pi * (beta / 2 * (t ** 2) + f0 * t))

        # Retrieve filter coefficients
        with xr.open_dataset(self.file_path, group="Vendor") as ds_fil, \
            xr.open_dataset(self.file_path, group="Beam") as ds_beam:

            # Get various parameters
            Ztrd = 75  # Transducer quadrant nominal impedance [Ohms] (Supplied by Simrad)
            delta = 1 / 1.5e6   # Hard-coded EK80 sample interval
            tau = ds_beam.transmit_duration_nominal.data
            txpower = ds_beam.transmit_power.data
            f0 = ds_beam.frequency_start.data
            f1 = ds_beam.frequency_end.data
            slope = ds_beam.slope[:, 0].data  # Use slope of first ping
            amp = np.sqrt((txpower / 4) * (2 * Ztrd))

            # Create transmit signal
            ytx = []
            for ch in range(ds_beam.frequency.size):
                t = np.arange(0, tau[ch], delta)
                nt = len(t)
                nwtx = (int(2 * np.floor(slope[ch] * nt)))
                wtx_tmp = np.hanning(nwtx)
                nwtxh = (int(np.round(nwtx / 2)))
                wtx = np.concatenate([wtx_tmp[0:nwtxh], np.ones((nt - nwtx)), wtx_tmp[nwtxh:]])
                y_tmp = amp[ch] * chirp_linear(t, f0[ch], f1[ch], tau[ch]) * wtx
                # The transmit signal must have a max amplitude of 1
                y = (y_tmp / np.max(np.abs(y_tmp)))

                # filter and decimation
                wbt_fil = ds_fil[self.ch_ids[ch] + "_WBT_filter"].data
                pc_fil = ds_fil[self.ch_ids[ch] + "_PC_filter"].data
                # if saved as netCDF4, convert compound complex datatype to complex64
                if wbt_fil.ndim == 1:
                    wbt_fil = np.array([complex(n[0], n[1]) for n in wbt_fil], dtype='complex64')
                    pc_fil = np.array([complex(n[0], n[1]) for n in pc_fil], dtype='complex64')

                # Apply WBT filter and downsample
                ytx_tmp = np.convolve(y, wbt_fil)
                ytx_tmp = ytx_tmp[0::ds_fil.attrs[self.ch_ids[ch] + "_WBT_decimation"]]

                # Apply PC filter and downsample
                ytx_tmp = np.convolve(ytx_tmp, pc_fil)
                ytx_tmp = ytx_tmp[0::ds_fil.attrs[self.ch_ids[ch] + "_PC_decimation"]]
                ytx.append(ytx_tmp)
                del nwtx, wtx_tmp, nwtxh, wtx, y_tmp, y, ytx_tmp

            # TODO: rename ytx into something like 'transmit_signal' and
            #  also package the sampling interval together with the signal
            self.ytx = ytx

    def pulse_compression(self):
        """Pulse compression using transmit signal as replica.
        """
        with xr.open_dataset(self.file_path, group="Beam") as ds_beam:
            sample_interval = ds_beam.sample_interval
            backscatter = ds_beam.backscatter_r + ds_beam.backscatter_i * 1j  # Construct complex backscatter

            backscatter_compressed = []
            # Loop over channels
            for ch in range(ds_beam.frequency.size):
                # tmp_x = np.fft.fft(backscatter[i].dropna('range_bin'))
                # tmp_y = np.fft.fft(np.flipud(np.conj(ytx[i])))
                tmp_b = backscatter[ch].dropna('range_bin')
                # tmp_b = tmp_b[:, 0, :]        # 1 ping
                tmp_y = np.flipud(np.conj(self.ytx[ch]))

                # Convolve tx signal with backscatter. atol=1e-7 between fft and direct convolution
                compressed = xr.apply_ufunc(lambda m: np.apply_along_axis(
                                            lambda m: signal.convolve(m, tmp_y), axis=2, arr=m),
                                            tmp_b,
                                            input_core_dims=[['range_bin']],
                                            output_core_dims=[['range_bin']],
                                            exclude_dims={'range_bin'}) / np.linalg.norm(self.ytx[ch]) ** 2
                # Average across quadrants
                backscatter_compressed.append(compressed)

                # Effective pulse length
                ptxa = np.square(np.abs(signal.convolve(self.ytx[ch], tmp_y, method='direct') /
                                        np.linalg.norm(self.ytx[ch]) ** 2))
                self._tau_effective.append(np.sum(ptxa) / (np.max(ptxa) / sample_interval.values[ch]))

            # TODO: package backscatter_compressed into a nice DataArray
            #  with dimensions so that can be used directly for analysis
            self.backscatter_compressed = backscatter_compressed

    def calibrate(self, mode='Sv', save=False, save_path=None, save_postfix=None):
        """Perform echo-integration to get volume backscattering strength (Sv)
        or target strength (TS) from EK80 power data.

        Parameters
        -----------
        mode : str
            'Sv' for volume backscattering strength calibration (default)
            'TS' for target strength calibration
        save : bool, optional
            whether to save calibrated output
            default to ``False``
        save_path : str
            Full filename to save to, overwriting the RAWFILENAME_Sv.nc default
        save_postfix : str
            Filename postfix, default to '_Sv' or '_TS'
        """

        ds_beam = xr.open_dataset(self.file_path, group="Beam")

        # Check for cw data file
        split = os.path.splitext(self.file_path)
        cw_path = split[0] + '_cw' + split[1]
        if save_postfix is None:
            save_postfix = '_' + mode
<<<<<<< HEAD

        if 'backscatter_i' not in ds_beam or os.path.exists(cw_path):
=======
        if os.path.exists(cw_path):
            self.calibrate_cw(mode, cw_path, save, save_path, save_postfix)
        elif 'backscatter_i' not in ds_beam:
>>>>>>> 364caf74
            self.calibrate_cw(mode, self.file_path, save, save_path, save_postfix)

        # Calibrate bb data
        if 'backscatter_i' in ds_beam:
            Ztrd = 75       # Transducer quadrant nominal impedance [Ohms] (Supplied by Simrad)
            Rwbtrx = 1000   # Wideband transceiver impedance [Ohms] (Supplied by Simrad)
            self.calc_transmit_signal()  # Get transmit signal
            self.pulse_compression()    # Perform pulse compression

            c = self.sound_speed
            f_nominal = ds_beam.frequency
            f_center = (ds_beam.frequency_start.data + ds_beam.frequency_end.data) / 2
            psifc = ds_beam.equivalent_beam_angle + 20 * np.log10(f_nominal / f_center)
            la2 = (c / f_center) ** 2
            Sv = []
            TS = []
            ranges = []

            # TODO: below can be done without a loop directly using xarray’s dimension
            #  matching capability if we package self.backscatter_compressed as a DataArray
            #  with proper dimensions attached
            for ch in range(ds_beam.frequency.size):
                # Average accross quadrants and take the absolute value of complex backscatter
                prx = np.abs(np.mean(self.backscatter_compressed[ch], axis=0))
                prx = prx * prx / 2 * (np.abs(Rwbtrx + Ztrd) / Rwbtrx) ** 2 / np.abs(Ztrd)

                # f = np.moveaxis(np.array((ds_beam.frequency_start, ds_beam.frequency_end)), 0, 1)
                # TODO Gfc should be gain interpolated at the center frequency
                # Only 1 gain value is given provided per channel

                Gfc = ds_beam.gain_correction[ch]
                # Get range for channel i. Cut off range to match range_bin length
                r = self.calc_range(range_bins=prx.shape[1])[ch]
                r = r.where(r >= 1, other=1)
                ranges.append(r)
                if mode == "Sv":
                    Sv.append(
                        10 * np.log10(prx) + 20 * np.log10(r) +
                        2 * self.seawater_absorption[ch] * r -
                        10 * np.log10(ds_beam.transmit_power[ch] * la2[ch] * c / (32 * np.pi * np.pi)) -
                        2 * Gfc - 10 * np.log10(self.tau_effective[ch]) - psifc[ch]
                    )
                if mode == "TS":
                    TS.append(
                        10 * np.log10(prx) + 40 * np.log10(r) +
                        2 * self.seawater_absorption[ch] * r -
                        10 * np.log10(ds_beam.transmit_power[ch] * la2[ch] / (16 * np.pi * np.pi)) -
                        2 * Gfc
                    )
            ds_beam.close()     # Close opened dataset
            ranges = xr.concat(ranges, dim='frequency')
            # Save Sv calibrated data
            if mode == 'Sv':
                Sv = xr.concat(Sv, dim='frequency')
                Sv.name = 'Sv'
                Sv = Sv.to_dataset()
                Sv['range'] = (('frequency', 'range_bin'), ranges)
                self.Sv = Sv
                if save:
                    self.Sv_path = self.validate_path(save_path, save_postfix)
                    print('%s  saving calibrated Sv to %s' % (dt.datetime.now().strftime('%H:%M:%S'), self.Sv_path))
                    Sv.to_netcdf(path=self.Sv_path, mode="w")
            # Save TS calibrated data
            elif mode == 'TS':
                TS = xr.concat(TS, dim='frequency')
                TS.name = 'TS'
                TS = TS.to_dataset()
                TS['ranges'] = (('frequency', 'range_bin'), ranges)
                self.TS = TS
                if save:
                    self.TS_path = self.validate_path(save_path, save_postfix)
                    print('%s  saving calibrated TS to %s' % (dt.datetime.now().strftime('%H:%M:%S'), self.TS_path))
                    Sv.to_netcdf(path=self.TS_path, mode="w")

    def calibrate_TS(self, save=False, save_path=None, save_postfix=None):
        self.calibrate(mode='TS', save=save, save_path=save_path, save_postfix=save_postfix)

    def calibrate_cw(self, mode='Sv', file_path='', save=False, save_path=None, save_postfix=None):
        """Perform echo-integration to get volume backscattering strength (Sv) from EK80 power data.

        Parameters
        -----------
        mode : str
            'Sv' for volume backscattering strength (default)
            'TS' for target strength
        file_path : str
            Path to CW data
        save : bool, optional
            whether to save calibrated Sv output
            default to ``False``
        save_path : str
            Full filename to save to, overwriting the RAWFILENAME_Sv.nc default
        save_postfix : str
            Filename postfix
        """
        # Open data set for and Beam groups
        if file_path and os.path.exists(file_path):
            ds_beam = xr.open_dataset(file_path, group="Beam")
        else:
            file_path = self.file_path
            ds_beam = xr.open_dataset(self.file_path, group="Beam")

        # Derived params
        wavelength = self.sound_speed / ds_beam.frequency  # wavelength

        # Get backscatter_r and range
        backscatter_r = ds_beam['backscatter_r'].load()
        range_meter = self.calc_range(file_path)

        if mode == 'Sv':
            # Calc gain
            CSv = 10 * np.log10((ds_beam.transmit_power * (10 ** (ds_beam.gain_correction / 10)) ** 2 *
                                wavelength ** 2 * self.sound_speed * ds_beam.transmit_duration_nominal *
                                10 ** (ds_beam.equivalent_beam_angle / 10)) /
                                (32 * np.pi ** 2))

            # Get TVG and absorption
            TVG = np.real(20 * np.log10(range_meter.where(range_meter >= 1, other=1)))
            ABS = 2 * self.calc_seawater_absorption(path=file_path) * range_meter

            # Calibration and echo integration
            Sv = backscatter_r + TVG + ABS - CSv - 2 * ds_beam.sa_correction
            Sv.name = 'Sv'
            Sv = Sv.to_dataset()

            # Attach calculated range into data set
            Sv['range'] = (('frequency', 'range_bin'), range_meter)

            # Save calibrated data into the calling instance and
            #  to a separate .nc file in the same directory as the data filef.Sv = Sv
            self.Sv = Sv
            if save:
                if save_postfix is None:
                    save_postfix = '_' + mode
                self.Sv_path = self.validate_path(save_path, save_postfix, file_path)
                print('%s  saving calibrated Sv to %s' % (dt.datetime.now().strftime('%H:%M:%S'), self.Sv_path))
                Sv.to_netcdf(path=self.Sv_path, mode="w")
        elif mode == 'TS':
            CSp = 10 * np.log10((ds_beam.transmit_power * (10 ** (ds_beam.gain_correction / 10)) ** 2 *
                                wavelength ** 2) / (16 * np.pi ** 2))
            TVG = np.real(40 * np.log10(range_meter.where(range_meter >= 1, other=1)))
            ABS = 2 * self.seawater_absorption * range_meter

            # Calibration and echo integration
            TS = backscatter_r + TVG + ABS - CSp
            TS.name = 'TS'
            TS = TS.to_dataset()

            # Attach calculated range into data set
            TS['range'] = (('frequency', 'range_bin'), range_meter)

            # Save calibrated data into the calling instance and
            #  to a separate .nc file in the same directory as the data filef.Sv = Sv
            self.TS = TS
            if save:
                self.TS_path = self.validate_path(save_path, save_postfix)
                print('%s  saving calibrated TS to %s' % (dt.datetime.now().strftime('%H:%M:%S'), self.TS_path))
                TS.to_netcdf(path=self.TS_path, mode="w")

        # Close opened resources
        ds_beam.close()<|MERGE_RESOLUTION|>--- conflicted
+++ resolved
@@ -22,15 +22,12 @@
         self._pressure = None
         self._ch_ids = None
         self._tau_effective = []
-<<<<<<< HEAD
         self.ytx = []
         self.backscatter_compressed = []
-=======
         self._sound_speed = self.get_sound_speed()
         self._sample_thickness = self.calc_sample_thickness()
         self._range = self.calc_range()
         self._seawater_absorption = self.calc_seawater_absorption()
->>>>>>> 364caf74
 
     @property
     def ch_ids(self):
@@ -235,14 +232,9 @@
         cw_path = split[0] + '_cw' + split[1]
         if save_postfix is None:
             save_postfix = '_' + mode
-<<<<<<< HEAD
-
-        if 'backscatter_i' not in ds_beam or os.path.exists(cw_path):
-=======
         if os.path.exists(cw_path):
             self.calibrate_cw(mode, cw_path, save, save_path, save_postfix)
         elif 'backscatter_i' not in ds_beam:
->>>>>>> 364caf74
             self.calibrate_cw(mode, self.file_path, save, save_path, save_postfix)
 
         # Calibrate bb data
