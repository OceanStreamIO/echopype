"""
echopype data model that keeps tracks of echo data and
its connection to data files.
"""

import os
import warnings
import datetime as dt
from echopype.utils import uwa

import numpy as np
import xarray as xr


class ModelBase(object):
    """Class for manipulating echo data that is already converted to netCDF."""

    def __init__(self, file_path=""):
        self.file_path = file_path  # this passes the input through file name test
        self.noise_est_range_bin_size = 5  # meters per tile for noise estimation
        self.noise_est_ping_size = 30  # number of pings per tile for noise estimation
        self.MVBS_range_bin_size = 5  # meters per tile for MVBS
        self.MVBS_ping_size = 30  # number of pings per tile for MVBS
        self.Sv = None            # calibrated volume backscattering strength
        self.Sv_path = None       # path to save calibrated results
        self.Sv_clean = None      # denoised volume backscattering strength
        self.TS = None            # calibrated target strength
        self.TS_path = None       # path to save TS calculation results
        self.MVBS = None          # mean volume backscattering strength
        self._salinity = None
        self._temperature = None
        self._pressure = None
        self._sound_speed = None
        self._sample_thickness = None
        self._range = None
        self._seawater_absorption = None

    @property
    def salinity(self):
        return self._salinity

    @salinity.setter
    def salinity(self, sal):
        self._salinity = sal

    @property
    def pressure(self):
        return self._pressure

    @pressure.setter
    def pressure(self, pres):
        self._pressure = pres

    @property
    def temperature(self):
        return self._temperature

    @temperature.setter
    def temperature(self, t):
        self._temperature = t

    @property
    def sample_thickness(self):
        return self._sample_thickness

    @sample_thickness.setter
    def sample_thickness(self, sth):
        self._sample_thickness = sth

    @property
    def range(self):
        return self._range

    @range.setter
    def range(self, rr):
        self._range = rr

    @property
    def seawater_absorption(self):
        return self._seawater_absorption

    @seawater_absorption.setter
    def seawater_absorption(self, absorption):
        self._seawater_absorption.values = absorption

    @property
    def sound_speed(self):
        return self._sound_speed

    @sound_speed.setter
    def sound_speed(self, ss):
        if isinstance(self._sound_speed, xr.DataArray):
            self._sound_speed.values = ss
        else:
            self._sound_speed = ss

    @property
    def file_path(self):
        return self._file_path

    @file_path.setter
    def file_path(self, p):
        self._file_path = p

        # Load netCDF groups if file format is correct
        pp = os.path.basename(p)
        _, ext = os.path.splitext(pp)

        supported_ext_list = ['.raw', '.01A']
        if ext in supported_ext_list:
            print('Data file in manufacturer format, please convert to .nc first.')
        elif ext == '.nc':
            self.toplevel = xr.open_dataset(self.file_path)

            # Get .nc filenames for storing processed data if computation is performed
            self.Sv_path = os.path.join(os.path.dirname(self.file_path),
                                        os.path.splitext(os.path.basename(self.file_path))[0] + '_Sv.nc')
            self.Sv_clean_path = os.path.join(os.path.dirname(self.file_path),
                                              os.path.splitext(os.path.basename(self.file_path))[0] + '_Sv_clean.nc')
            self.TS_path = os.path.join(os.path.dirname(self.file_path),
                                        os.path.splitext(os.path.basename(self.file_path))[0] + '_TS.nc')
            self.MVBS_path = os.path.join(os.path.dirname(self.file_path),
                                          os.path.splitext(os.path.basename(self.file_path))[0] + '_MVBS.nc')
            # Raise error if the file format convention does not match
            if self.toplevel.sonar_convention_name != 'SONAR-netCDF4':
                raise ValueError('netCDF file convention not recognized.')
            self.toplevel.close()
        else:
            raise ValueError('Data file format not recognized.')

    def calc_sound_speed(self, src='file'):
        """Base method to be overridden for calculating sound_speed for different sonar models
        """
        # issue warning when subclass methods not available
        print("Sound speed calculation has not been implemented for this sonar model!")

    def calc_seawater_absorption(self, src='file'):
        """Base method to be overridden for calculating seawater_absorption for different sonar models
        """
        # issue warning when subclass methods not available
        print("Seawater absorption calculation has not been implemented for this sonar model!")

    def calc_sample_thickness(self):
        """Base method to be overridden for calculating sample_thickness for different sonar models.
        """
        # issue warning when subclass methods not available
        print('Sample thickness calculation has not been implemented for this sonar model!')

    def calc_range(self):
        """Base method to be overridden for calculating range for different sonar models.
        """
        # issue warning when subclass methods not available
        print('Range calculation has not been implemented for this sonar model!')

    def recalculate_environment(self, ss=True, sa=True, st=True, r=True):
        """ Recalculates sound speed, seawater absorption, sample thickness, and range using
        salinity, temperature, and pressure

        Parameters
        ----------
        ss : bool
            Whether to calcualte sound speed. Defaults to `True`
        sa : bool
            Whether to calcualte seawater absorption. Defaults to `True`
        st : bool
            Whether to calcualte sample thickness. Defaults to `True`
        r : bool
            Whether to calcualte range. Defaults to `True`
        """
        s, t, p = self.salinity, self.temperature, self.pressure
        if s is not None and t is not None and p is not None:
            if ss:
                self.sound_speed = self.calc_sound_speed(src='user')
            if sa:
                self.seawater_absorption = self.calc_seawater_absorption(src='user')
            if st:
                self.sample_thickness = self.calc_sample_thickness()
            if r:
                self.range = self.calc_range()
        elif s is None:
            print("Salinity was not provided. Environment was not recalculated")
        elif t is None:
            print("Temperature was not provided. Environment was not recalculated")
        else:
            print("Pressure was not provided. Environment was not recalculated")

    def calibrate(self):
        """Base method to be overridden for volume backscatter calibration and echo-integration for different sonar models.
        """
        # issue warning when subclass methods not available
        print('Calibration has not been implemented for this sonar model!')

    def calibrate_TS(self):
        """Base method to be overridden for target strength calibration and echo-integration for different sonar models.
        """
        # issue warning when subclass methods not available
        print('Target strength calibration has not been implemented for this sonar model!')

    def validate_path(self, save_path, save_postfix):
        """Creates a directory if it doesnt exist. Returns a valid save path.
        """
        def _assemble_path():
            file_in = os.path.basename(self.file_path)
            file_name, file_ext = os.path.splitext(file_in)
            return file_name + save_postfix + file_ext

        if save_path is None:
            save_dir = os.path.dirname(self.file_path)
            file_out = _assemble_path()
        else:
            path_ext = os.path.splitext(save_path)[1]
            # If given save_path is file, split into directory and file
            if path_ext != '':
                save_dir, file_out = os.path.split(save_path)
                if save_dir == '':  # save_path is only a filename without directory
                    save_dir = os.path.dirname(self.file_path)  # use directory from input file
            # If given save_path is a directory, get a filename from input .nc file
            else:
                save_dir = save_path
                file_out = _assemble_path()

        # Create folder if not already exists
        if save_dir == '':
            # TODO: should we use '.' instead of os.getcwd()?
            save_dir = os.getcwd()  # explicit about path to current directory
        if not os.path.exists(save_dir):
            os.mkdir(save_dir)

        return os.path.join(save_dir, file_out)

    @staticmethod
    def get_tile_params(r_data_sz, p_data_sz, r_tile_sz, p_tile_sz, sample_thickness):
        """Obtain ping_time and range_bin parameters associated with groupby and groupby_bins operations.

        These parameters are used in methods remove_noise(), noise_estimates(), get_MVBS().

        Parameters
        ----------
        r_data_sz : int
            number of range_bin entries in data
        p_data_sz : int
            number of ping_time entries in data
        r_tile_sz : float
            tile size along the range_bin dimension [m]
        p_tile_sz : int
            tile size along the ping_time dimension [number of pings]
        sample_thickness : float
            thickness of each data sample, determined by sound speed and pulse duration

        Returns
        -------
        r_tile_sz : int
            modified tile size along the range dimension [m], determined by sample_thickness
        r_tile_bin_edge : list of int
            bin edges along the range_bin dimension for :py:func:`xarray.DataArray.groupby_bins` operation
        p_tile_bin_edge : list of int
            bin edges along the ping_time dimension for :py:func:`xarray.DataArray.groupby_bins` operation
        """

        # Adjust noise_est_range_bin_size because range_bin_size may be an inconvenient value
        num_r_per_tile = np.round(r_tile_sz / sample_thickness).astype(int)  # num of range_bin per tile
        r_tile_sz = num_r_per_tile * sample_thickness

        # Total number of range_bin and ping tiles
        num_tile_range_bin = np.ceil(r_data_sz / num_r_per_tile).astype(int)
        if np.mod(p_data_sz, p_tile_sz) == 0:
            num_tile_ping = np.ceil(p_data_sz / p_tile_sz).astype(int) + 1
        else:
            num_tile_ping = np.ceil(p_data_sz / p_tile_sz).astype(int)

        # Tile bin edges along range
        # ... -1 to make sure each bin has the same size because of the right-inclusive and left-exclusive bins
        r_tile_bin_edge = [np.arange(x.values + 1) * y.values - 1 for x, y in zip(num_tile_range_bin, num_r_per_tile)]
        p_tile_bin_edge = np.arange(num_tile_ping + 1) * p_tile_sz - 1

        return r_tile_sz, r_tile_bin_edge, p_tile_bin_edge

    def _get_proc_Sv(self, source_path=None, source_postfix='_Sv'):
        """Private method to return calibrated Sv either from memory or _Sv.nc file.

        This method is called by remove_noise(), noise_estimates() and get_MVBS().
        """
        if self.Sv is None:  # calibration not yet performed
            Sv_path = self.validate_path(save_path=source_path,  # wrangle _Sv path
                                              save_postfix=source_postfix)
            if os.path.exists(Sv_path):  # _Sv exists
                self.Sv = xr.open_dataset(Sv_path)  # load _Sv file
            else:
                # if path specification given but file do not exist:
                if (source_path is not None) or (source_postfix != '_Sv'):
                    print('%s  no calibrated data found in specified path: %s' %
                          (dt.datetime.now().strftime('%H:%M:%S'), Sv_path))
                else:
                    print('%s  data has not been calibrated. ' % dt.datetime.now().strftime('%H:%M:%S'))
                print('          performing calibration now and operate from Sv in memory.')
                self.calibrate()  # calibrate, have Sv in memory
        return self.Sv

    def remove_noise(self, source_postfix='_Sv', source_path=None,
                     noise_est_range_bin_size=None, noise_est_ping_size=None,
                     SNR=0, Sv_threshold=None,
                     save=False, save_postfix='_Sv_clean', save_path=None):
        """Remove noise by using noise estimates obtained from the minimum mean calibrated power level
        along each column of tiles.

        See method noise_estimates() for details of noise estimation.
        Reference: De Robertis & Higginbottom, 2017, ICES Journal of Marine Sciences

        Parameters
        ----------
        source_postfix : str
            postfix of the Sv file used to remove noise from, default to '_Sv'
        source_path : str
            path of Sv file used to remove noise from, can be one of the following:
            - None (default):
                    use Sv in RAWFILENAME_Sv.nc in the same folder as the raw data file,
                    or when RAWFILENAME_Sv.nc doesn't exist, perform self.calibrate() and use the resulted self.Sv
            - path to a directory: RAWFILENAME_Sv.nc in the specified directory
            - path to a specific file: the specified file, e.g., ./another_directory/some_other_filename.nc
        noise_est_range_bin_size : float, optional
            Meters per tile for noise estimation [m]
        noise_est_ping_size : int, optional
            Number of pings per tile for noise estimation
        SNR : int, optional
            Minimum signal-to-noise ratio (remove values below this after general noise removal).
        Sv_threshold : int, optional
            Minimum Sv threshold [dB] (remove values below this after general noise removal)
        save : bool, optional
            Whether to save the denoised Sv (``Sv_clean``) into a new .nc file.
            Default to ``False``.
        save_postfix : str
            Filename postfix, default to '_Sv_clean'
        save_path : str
            Full filename to save to, overwriting the RAWFILENAME_Sv_clean.nc default
        """

        # Check params
        if (noise_est_range_bin_size is not None) and (self.noise_est_range_bin_size != noise_est_range_bin_size):
            self.noise_est_range_bin_size = noise_est_range_bin_size
        if (noise_est_ping_size is not None) and (self.noise_est_ping_size != noise_est_ping_size):
            self.noise_est_ping_size = noise_est_ping_size

        # Get calibrated Sv
        if self.Sv is not None:
            print('%s  Remove noise from Sv stored in memory.' % dt.datetime.now().strftime('%H:%M:%S'))
            print_src = False
        else:
            print_src = True

        proc_data = self._get_proc_Sv(source_path=source_path, source_postfix=source_postfix)

        if print_src:
            print('%s  Remove noise from Sv stored in: %s' %
                  (dt.datetime.now().strftime('%H:%M:%S'), self.Sv_path))

        # Get tile indexing parameters
        self.noise_est_range_bin_size, range_bin_tile_bin_edge, ping_tile_bin_edge = \
            self.get_tile_params(r_data_sz=proc_data.range_bin.size,
                                 p_data_sz=proc_data.ping_time.size,
                                 r_tile_sz=self.noise_est_range_bin_size,
                                 p_tile_sz=self.noise_est_ping_size,
                                 sample_thickness=self.sample_thickness)

        # Get TVG and ABS for compensating for transmission loss
        range_meter = self.range
        TVG = np.real(20 * np.log10(range_meter.where(range_meter >= 1, other=1)))
        ABS = 2 * self.seawater_absorption * range_meter

        # Function for use with apply
        def remove_n(x, rr):
            p_c_lin = 10 ** ((x.Sv - x.ABS - x.TVG) / 10)
            nn = 10 * np.log10(p_c_lin.mean(dim='ping_time').groupby_bins('range_bin', rr).mean().min(
                dim='range_bin_bins')) + x.ABS + x.TVG
            # Return values where signal is [SNR] dB above noise and at least [Sv_threshold] dB
            if not Sv_threshold:
                return x.Sv.where(x.Sv > (nn + SNR), other=np.nan)
            else:
                return x.Sv.where((x.Sv > (nn + SNR)) & (x > Sv_threshold), other=np.nan)

        # Groupby noise removal operation
        proc_data.coords['ping_idx'] = ('ping_time', np.arange(proc_data.Sv['ping_time'].size))
        ABS.name = 'ABS'
        TVG.name = 'TVG'
        pp = xr.merge([proc_data, ABS])
        pp = xr.merge([pp, TVG])
        # check if number of range_bin per tile the same for all freq channels
        if np.unique([np.array(x).size for x in range_bin_tile_bin_edge]).size == 1:
            Sv_clean = pp.groupby_bins('ping_idx', ping_tile_bin_edge).\
                            map(remove_n, rr=range_bin_tile_bin_edge[0])
<<<<<<< HEAD
            # Sv_clean = Sv_clean.drop_vars(['ping_idx', 'ping_idx_bins'])
=======
>>>>>>> b7f6df9b
            Sv_clean = Sv_clean.drop_vars(['ping_idx'])
        else:
            tmp_clean = []
            cnt = 0
            for key, val in pp.groupby('frequency'):  # iterate over different frequency channel
                tmp = val.groupby_bins('ping_idx', ping_tile_bin_edge). \
                    map(remove_n, rr=range_bin_tile_bin_edge[cnt])
                cnt += 1
                tmp_clean.append(tmp)
            clean_val = np.array([zz.values for zz in xr.align(*tmp_clean, join='outer')])
            Sv_clean = xr.DataArray(clean_val,
                                    coords={'frequency': proc_data['frequency'].values,
                                            'ping_time': tmp_clean[0]['ping_time'].values,
                                            'range_bin': tmp_clean[0]['range_bin'].values},
                                    dims=['frequency', 'ping_time', 'range_bin'])

        # Set up DataSet
        Sv_clean.name = 'Sv'
        Sv_clean = Sv_clean.to_dataset()
        Sv_clean['noise_est_range_bin_size'] = ('frequency', self.noise_est_range_bin_size)
        Sv_clean.attrs['noise_est_ping_size'] = self.noise_est_ping_size

        # Attach calculated range into data set
        Sv_clean['range'] = (('frequency', 'range_bin'), self.range.T)

        # Save as object attributes as a netCDF file
        self.Sv_clean = Sv_clean

        # TODO: now adding the below so that MVBS can be calculated directly
        #  from the cleaned Sv without saving and loading Sv_clean from disk.
        #  However this is not explicit to the user. A better way to do this
        #  is to change get_MVBS() to first check existence of self.Sv_clean
        #  when `_Sv_clean` is specified as the source_postfix.
        if not print_src:  # remove noise from Sv stored in memory
            self.Sv = Sv_clean.copy()
        if save:
            self.Sv_clean_path = self.validate_path(save_path=save_path, save_postfix=save_postfix)
            print('%s  saving denoised Sv to %s' % (dt.datetime.now().strftime('%H:%M:%S'), self.Sv_clean_path))
            Sv_clean.to_netcdf(self.Sv_clean_path)

        # Close opened resources
        proc_data.close()

    def noise_estimates(self, source_postfix='_Sv', source_path=None,
                        noise_est_range_bin_size=None, noise_est_ping_size=None):
        """Obtain noise estimates from the minimum mean calibrated power level along each column of tiles.

        The tiles here are defined by class attributes noise_est_range_bin_size and noise_est_ping_size.
        This method contains redundant pieces of code that also appear in method remove_noise(),
        but this method can be used separately to determine the exact tile size for noise removal before
        noise removal is actually performed.

        Parameters
        ----------
        source_postfix : str
            postfix of the Sv file used to calculate noise estimates from, default to '_Sv'
        source_path : str
            path of Sv file used to calculate noise estimates from, can be one of the following:
            - None (default):
                    use Sv in RAWFILENAME_Sv.nc in the same folder as the raw data file,
                    or when RAWFILENAME_Sv.nc doesn't exist, perform self.calibrate() and use the resulted self.Sv
            - path to a directory: RAWFILENAME_Sv.nc in the specified directory
            - path to a specific file: the specified file, e.g., ./another_directory/some_other_filename.nc
        noise_est_range_bin_size : float
            meters per tile for noise estimation [m]
        noise_est_ping_size : int
            number of pings per tile for noise estimation

        Returns
        -------
        noise_est : xarray DataSet
            noise estimates as a DataArray with dimension [ping_time x range_bin]
            ping_time and range_bin are taken from the first element of each tile along each of the dimensions
        """

        # Check params
        if (noise_est_range_bin_size is not None) and (self.noise_est_range_bin_size != noise_est_range_bin_size):
            self.noise_est_range_bin_size = noise_est_range_bin_size
        if (noise_est_ping_size is not None) and (self.noise_est_ping_size != noise_est_ping_size):
            self.noise_est_ping_size = noise_est_ping_size

        # Use calibrated data to calculate noise removal
        proc_data = self._get_proc_Sv()

        # Get tile indexing parameters
        self.noise_est_range_bin_size, range_bin_tile_bin_edge, ping_tile_bin_edge = \
            self.get_tile_params(r_data_sz=proc_data.range_bin.size,
                                 p_data_sz=proc_data.ping_time.size,
                                 r_tile_sz=self.noise_est_range_bin_size,
                                 p_tile_sz=self.noise_est_ping_size,
                                 sample_thickness=self.sample_thickness)

        # Values for noise estimates
        range_meter = self.range
        TVG = np.real(20 * np.log10(range_meter.where(range_meter >= 1, other=1)))
        ABS = 2 * self.seawater_absorption * range_meter

        # Noise estimates
        proc_data['power_cal'] = 10 ** ((proc_data.Sv - ABS - TVG) / 10)
        # check if number of range_bin per tile the same for all freq channels
        if np.unique([np.array(x).size for x in range_bin_tile_bin_edge]).size == 1:
            noise_est = 10 * np.log10(proc_data['power_cal'].coarsen(
                ping_time=self.noise_est_ping_size,
                range_bin=int(np.unique(self.noise_est_range_bin_size / self.sample_thickness)),
                boundary='pad').mean().min(dim='range_bin'))
        else:
            range_bin_coarsen_idx = (self.noise_est_range_bin_size / self.sample_thickness).astype(int)
            tmp_noise = []
            for r_bin in range_bin_coarsen_idx:
                freq = r_bin.frequency.values
                tmp_da = 10 * np.log10(proc_data['power_cal'].sel(frequency=freq).coarsen(
                    ping_time=self.noise_est_ping_size,
                    range_bin=r_bin.values,
                    boundary='pad').mean().min(dim='range_bin'))
                tmp_da.name = 'noise_est'
                tmp_noise.append(tmp_da)

            # Construct a dataArray  TODO: this can probably be done smarter using xarray native functions
            noise_val = np.array([zz.values for zz in xr.align(*tmp_noise, join='outer')])
            noise_est = xr.DataArray(noise_val,
                                coords={'frequency': proc_data['frequency'].values,
                                        'ping_time': tmp_noise[0]['ping_time'].values},
                                dims=['frequency', 'ping_time'])
        noise_est = noise_est.to_dataset(name='noise_est')
        noise_est['noise_est_range_bin_size'] = ('frequency', self.noise_est_range_bin_size)
        noise_est.attrs['noise_est_ping_size'] = self.noise_est_ping_size

        # Close opened resources
        proc_data.close()

        return noise_est

    def get_MVBS(self, source_postfix='_Sv', source_path=None,
                 MVBS_range_bin_size=None, MVBS_ping_size=None,
                 save=False, save_postfix='_MVBS', save_path=None):
        """Calculate Mean Volume Backscattering Strength (MVBS).

        The calculation uses class attributes MVBS_ping_size and MVBS_range_bin_size to
        calculate and save MVBS as a new attribute to the calling EchoData instance.
        MVBS is an xarray DataArray with dimensions ``ping_time`` and ``range_bin``
        that are from the first elements of each tile along the corresponding dimensions
        in the original Sv or Sv_clean DataArray.

        Parameters
        ----------
        source_postfix : str
            postfix of the Sv file used to calculate MVBS, default to '_Sv'
        source_path : str
            path of Sv file used to calculate MVBS, can be one of the following:
            - None (default):
                    use Sv in RAWFILENAME_Sv.nc in the same folder as the raw data file,
                    or when RAWFILENAME_Sv.nc doesn't exist, perform self.calibrate() and use the resulted self.Sv
            - path to a directory: RAWFILENAME_Sv.nc in the specified directory
            - path to a specific file: the specified file, e.g., ./another_directory/some_other_filename.nc
        MVBS_range_bin_size : float, optional
            meters per tile for calculating MVBS [m]
        MVBS_ping_size : int, optional
            number of pings per tile for calculating MVBS
        save : bool, optional
            whether to save the calculated MVBS into a new .nc file, default to ``False``
        save_postfix : str
            Filename postfix, default to '_MVBS'
        save_path : str
            Full filename to save to, overwriting the RAWFILENAME_MVBS.nc default
        """
        # Check params
        if (MVBS_range_bin_size is not None) and (self.MVBS_range_bin_size != MVBS_range_bin_size):
            self.MVBS_range_bin_size = MVBS_range_bin_size
        if (MVBS_ping_size is not None) and (self.MVBS_ping_size != MVBS_ping_size):
            self.MVBS_ping_size = MVBS_ping_size

        # Get Sv by validating path and calibrate if not already done
        if self.Sv is not None:
            print('%s  use Sv stored in memory to calculate MVBS' % dt.datetime.now().strftime('%H:%M:%S'))
            print_src = False
        else:
            print_src = True

        proc_data = self._get_proc_Sv(source_path=source_path, source_postfix=source_postfix)

        if print_src:
            if self.Sv_path is not None:
                print('%s  Sv source used to calculate MVBS: %s' %
                      (dt.datetime.now().strftime('%H:%M:%S'), self.Sv_path))
            else:
                print('%s  Sv source used to calculate MVBS: memory' %
                      dt.datetime.now().strftime('%H:%M:%S'))

        # Get tile indexing parameters
        self.MVBS_range_bin_size, range_bin_tile_bin_edge, ping_tile_bin_edge = \
            self.get_tile_params(r_data_sz=proc_data.range_bin.size,
                                 p_data_sz=proc_data.ping_time.size,
                                 r_tile_sz=self.MVBS_range_bin_size,
                                 p_tile_sz=self.MVBS_ping_size,
                                 sample_thickness=self.sample_thickness)
        # Calculate MVBS
        Sv_linear = 10 ** (proc_data.Sv / 10)  # convert to linear domain before averaging
        # check if number of range_bin per tile the same for all freq channels
        if np.unique([np.array(x).size for x in range_bin_tile_bin_edge]).size == 1:
            MVBS = 10 * np.log10(Sv_linear.coarsen(
                ping_time=self.MVBS_ping_size,
                range_bin=int(np.unique(self.MVBS_range_bin_size / self.sample_thickness)),
                boundary='pad').mean())
            MVBS.coords['range_bin'] = ('range_bin', np.arange(MVBS['range_bin'].size))
        else:
            range_bin_coarsen_idx = (self.MVBS_range_bin_size / self.sample_thickness).astype(int)
            tmp_MVBS = []
            for r_bin in range_bin_coarsen_idx:
                freq = r_bin.frequency.values
                tmp_da = 10 * np.log10(Sv_linear.sel(frequency=freq).coarsen(
                        ping_time=self.MVBS_ping_size,
                        range_bin=r_bin.values,
                        boundary='pad').mean())
                tmp_da.coords['range_bin'] = ('range_bin', np.arange(tmp_da['range_bin'].size))
                tmp_da.name = 'MVBS'
                tmp_MVBS.append(tmp_da)

            # Construct a dataArray  TODO: this can probably be done smarter using xarray native functions
            MVBS_val = np.array([zz.values for zz in xr.align(*tmp_MVBS, join='outer')])
            MVBS = xr.DataArray(MVBS_val,
                                coords={'frequency': Sv_linear['frequency'].values,
                                        'ping_time': tmp_MVBS[0]['ping_time'].values,
                                        'range_bin': np.arange(MVBS_val.shape[2])},
                                dims=['frequency', 'ping_time', 'range_bin']).dropna(dim='range_bin', how='all')

        # Set MVBS attributes
        MVBS.name = 'MVBS'
        MVBS = MVBS.to_dataset()
        MVBS['MVBS_range_bin_size'] = ('frequency', self.MVBS_range_bin_size)
        MVBS.attrs['MVBS_ping_size'] = self.MVBS_ping_size

        # Save results in object and as a netCDF file
        self.MVBS = MVBS
        if save:
            self.MVBS_path = self.validate_path(save_path=save_path, save_postfix=save_postfix)
            print('%s  saving MVBS to %s' % (dt.datetime.now().strftime('%H:%M:%S'), self.MVBS_path))
            MVBS.to_netcdf(self.MVBS_path)

        # Close opened resources
        proc_data.close()<|MERGE_RESOLUTION|>--- conflicted
+++ resolved
@@ -387,10 +387,6 @@
         if np.unique([np.array(x).size for x in range_bin_tile_bin_edge]).size == 1:
             Sv_clean = pp.groupby_bins('ping_idx', ping_tile_bin_edge).\
                             map(remove_n, rr=range_bin_tile_bin_edge[0])
-<<<<<<< HEAD
-            # Sv_clean = Sv_clean.drop_vars(['ping_idx', 'ping_idx_bins'])
-=======
->>>>>>> b7f6df9b
             Sv_clean = Sv_clean.drop_vars(['ping_idx'])
         else:
             tmp_clean = []
