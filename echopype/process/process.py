--- conflicted
+++ resolved
@@ -174,19 +174,11 @@
                 params['water_temperature'] = 8.0   # Default temperature in Celsius
                 # print("Initialize using default water temperature of 8 Celsius")
         if self.sonar_model in ['EK60', 'EK80', 'EA640']:
-<<<<<<< HEAD
-            if 'speed_of_sound_in_water' not in params or 'absorption' not in params:
-                if 'speed_of_sound_in_water' not in params:
-                    params['speed_of_sound_in_water'] = ds_env.sound_speed_indicative
-                if 'absorption' not in params and self.sonar_model == 'EK60':
-                    params['absorption'] = ds_env.absorption_indicative
-=======
             # TODO: @ngkavin: please double check that my deletion does not cause problems
             if 'speed_of_sound_in_water' not in params:
                 params['speed_of_sound_in_water'] = ds_env.sound_speed_indicative
             if 'seawater_absorption' not in params and self.sonar_model == 'EK60':
                 params['seawater_absorption'] = ds_env.absorption_indicative
->>>>>>> 0b7b9a32
 
         self.env_params = params
 
@@ -358,7 +350,7 @@
                 raise ValueError("Process parameters not initialized. Call init_proc_params() to initialize.")
 
     def get_Sv(self, ed, save=False, save_path=None, save_format='zarr'):
-        """Compute volumn backscattering strength (Sv) from raw data.
+        """Compute volume backscattering strength (Sv) from raw data.
 
         Parameters
         ----------
