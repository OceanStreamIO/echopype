--- conflicted
+++ resolved
@@ -92,35 +92,21 @@
 
 def test_transient_mask_all(sv_dataset_jr161):
     source_Sv = sv_dataset_jr161
-<<<<<<< HEAD
     ml = ep.clean.api.get_transient_noise_mask_multichannel(
         source_Sv, method="ryan", parameters=RYAN_DEFAULT_PARAMS_TR
-    )
-=======
-    ml = ep.clean.api.get_transient_noise_mask_multichannel(source_Sv)
->>>>>>> 14665b5e
     assert np.all(ml["channel"] == source_Sv["channel"])
 
 
 def test_impulse_mask_all(sv_dataset_jr230):
     source_Sv = sv_dataset_jr230
     ml = ep.clean.api.get_impulse_noise_mask_multichannel(
-<<<<<<< HEAD
         source_Sv, method="ryan", parameters=RYAN_DEFAULT_PARAMS
-=======
-        source_Sv, method="ryan", thr=10, m=5, n=1
->>>>>>> 14665b5e
-    )
     assert np.all(ml["channel"] == source_Sv["channel"])
 
 
 def test_attenuation_mask_all(sv_dataset_jr161):
     source_Sv = sv_dataset_jr161
-<<<<<<< HEAD
     ml = ep.clean.api.get_attenuation_mask_multichannel(
         source_Sv, method="ryan", parameters=DEFAULT_RYAN_PARAMS
     )
-=======
-    ml = ep.clean.api.get_attenuation_mask_multichannel(source_Sv)
->>>>>>> 14665b5e
     assert np.all(ml["channel"] == source_Sv["channel"])