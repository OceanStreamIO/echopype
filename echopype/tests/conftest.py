"""``pytest`` configuration."""

<<<<<<< HEAD
from ftplib import FTP

=======
>>>>>>> efca666e
import os
import subprocess
import pytest

import xarray as xr

import echopype as ep
from echopype.testing import TEST_DATA_FOLDER


def _setup_file(file_name):
    FTP_MAIN = "ftp.bas.ac.uk"
    FTP_PARTIAL_PATH = "rapidkrill/ek60/"
    with FTP(FTP_MAIN) as ftp:
        ftp.login()
        print(TEST_DATA_FOLDER)
        download_ftp_file(ftp, FTP_PARTIAL_PATH, file_name, TEST_DATA_FOLDER)
    return os.path.join(TEST_DATA_FOLDER, file_name)

def download_ftp_file(ftp, remote_path, file_name, local_path):

    # Construct the full paths
    remote_file_path = os.path.join(remote_path, file_name)
    local_file_path = os.path.join(local_path, file_name)

    try:
        # Ensure the local directory exists
        os.makedirs(local_path, exist_ok=True)

        # Check if the file already exists locally
        if not os.path.exists(local_file_path):
            with open(local_file_path, "wb") as local_file:
                ftp.retrbinary("RETR " + remote_file_path, local_file.write)
        else:
            print(f"File {local_file_path} already exists. Skipping download.")

    except Exception as e:
        print(f"Error downloading {remote_file_path}. Error: {e}")


def _get_sv_dataset(file_path, enriched: bool = False, waveform: str = "CW", encode: str = "power"):
    ed = ep.open_raw(file_path, sonar_model="ek60")
    Sv = ep.calibrate.compute_Sv(ed).compute()
    if enriched is True:
        Sv = ep.consolidate.add_splitbeam_angle(Sv, ed, waveform, encode)
    return Sv


def _get_raw_dataset(file_path):
    ed = ep.open_raw(file_path, sonar_model="ek60")
    return ed


@pytest.fixture(scope="session")
def dump_output_dir():
    return TEST_DATA_FOLDER / "dump"


@pytest.fixture(scope="session")
def test_path():
    return {
        "ROOT": TEST_DATA_FOLDER,
        "EA640": TEST_DATA_FOLDER / "ea640",
        "EK60": TEST_DATA_FOLDER / "ek60",
        "EK80": TEST_DATA_FOLDER / "ek80",
        "EK80_NEW": TEST_DATA_FOLDER / "ek80_new",
        "ES70": TEST_DATA_FOLDER / "es70",
        "ES80": TEST_DATA_FOLDER / "es80",
        "AZFP": TEST_DATA_FOLDER / "azfp",
        "AD2CP": TEST_DATA_FOLDER / "ad2cp",
        "EK80_CAL": TEST_DATA_FOLDER / "ek80_bb_with_calibration",
        "EK80_EXT": TEST_DATA_FOLDER / "ek80_ext",
        "ECS": TEST_DATA_FOLDER / "ecs",
    }


@pytest.fixture(scope="session")
def minio_bucket():
    return dict(
        client_kwargs=dict(endpoint_url="http://localhost:9000/"),
        key="minioadmin",
        secret="minioadmin",
    )

<<<<<<< HEAD
=======

>>>>>>> efca666e
@pytest.fixture(scope="session")
def setup_test_data_jr230():
    file_name = "JR230-D20091215-T121917.raw"
    return _setup_file(file_name)


@pytest.fixture(scope="session")
def setup_test_data_jr161():
    file_name = "JR161-D20061118-T010645.raw"
    return _setup_file(file_name)


<<<<<<< HEAD
@pytest.fixture(scope="session")
def setup_test_data_jr179():
    file_name = "JR179-D20080410-T150637.raw"
    return _setup_file(file_name)
=======
def _setup_file(file_name):
    test_data_path = os.path.join(TEST_DATA_FOLDER, file_name)
    FTP_MAIN = "ftp://ftp.bas.ac.uk"
    FTP_PARTIAL_PATH = "/rapidkrill/ek60/"
    if not os.path.exists(TEST_DATA_FOLDER):
        os.mkdir(TEST_DATA_FOLDER)
    if not os.path.exists(test_data_path):
        ftp_file_path = FTP_MAIN + FTP_PARTIAL_PATH + file_name
        subprocess.run(["wget", ftp_file_path, "-O", test_data_path])

    return test_data_path


# Separate Sv dataset fixtures for each file
>>>>>>> efca666e


@pytest.fixture(scope="session")
def sv_dataset_jr230(setup_test_data_jr230) -> xr.DataArray:
    return _get_sv_dataset(setup_test_data_jr230)


@pytest.fixture(scope="session")
def sv_dataset_jr161(setup_test_data_jr161) -> xr.DataArray:
    return _get_sv_dataset(setup_test_data_jr161)


<<<<<<< HEAD
@pytest.fixture(scope="session")
def sv_dataset_jr179(setup_test_data_jr179) -> xr.DataArray:
    return _get_sv_dataset(setup_test_data_jr179)


@pytest.fixture(scope="session")
def complete_dataset_jr179(setup_test_data_jr179):
    Sv = _get_sv_dataset(setup_test_data_jr179, enriched=True, waveform="CW", encode="power")
    return Sv


@pytest.fixture(scope="session")
def raw_dataset_jr179(setup_test_data_jr179):
    ed = _get_raw_dataset(setup_test_data_jr179)
    return ed
=======
def _get_sv_dataset(file_path):
    ed = ep.open_raw(file_path, sonar_model="ek60")
    Sv = ep.calibrate.compute_Sv(ed).compute()
    return Sv
>>>>>>> efca666e
<|MERGE_RESOLUTION|>--- conflicted
+++ resolved
@@ -1,10 +1,6 @@
 """``pytest`` configuration."""
-
-<<<<<<< HEAD
 from ftplib import FTP
 
-=======
->>>>>>> efca666e
 import os
 import subprocess
 import pytest
@@ -89,10 +85,7 @@
         secret="minioadmin",
     )
 
-<<<<<<< HEAD
-=======
 
->>>>>>> efca666e
 @pytest.fixture(scope="session")
 def setup_test_data_jr230():
     file_name = "JR230-D20091215-T121917.raw"
@@ -105,12 +98,11 @@
     return _setup_file(file_name)
 
 
-<<<<<<< HEAD
 @pytest.fixture(scope="session")
 def setup_test_data_jr179():
     file_name = "JR179-D20080410-T150637.raw"
     return _setup_file(file_name)
-=======
+
 def _setup_file(file_name):
     test_data_path = os.path.join(TEST_DATA_FOLDER, file_name)
     FTP_MAIN = "ftp://ftp.bas.ac.uk"
@@ -125,9 +117,6 @@
 
 
 # Separate Sv dataset fixtures for each file
->>>>>>> efca666e
-
-
 @pytest.fixture(scope="session")
 def sv_dataset_jr230(setup_test_data_jr230) -> xr.DataArray:
     return _get_sv_dataset(setup_test_data_jr230)
@@ -138,7 +127,6 @@
     return _get_sv_dataset(setup_test_data_jr161)
 
 
-<<<<<<< HEAD
 @pytest.fixture(scope="session")
 def sv_dataset_jr179(setup_test_data_jr179) -> xr.DataArray:
     return _get_sv_dataset(setup_test_data_jr179)
@@ -154,9 +142,8 @@
 def raw_dataset_jr179(setup_test_data_jr179):
     ed = _get_raw_dataset(setup_test_data_jr179)
     return ed
-=======
+
 def _get_sv_dataset(file_path):
     ed = ep.open_raw(file_path, sonar_model="ek60")
     Sv = ep.calibrate.compute_Sv(ed).compute()
     return Sv
->>>>>>> efca666e
