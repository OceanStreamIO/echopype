--- conflicted
+++ resolved
@@ -95,14 +95,12 @@
 def complete_dataset_jr179(setup_test_data_jr179):
     Sv = _get_sv_dataset(setup_test_data_jr179, enriched=True, waveform="CW", encode="power")
     return Sv
-<<<<<<< HEAD
-=======
+
   
 @pytest.fixture(scope="session")
 def raw_dataset_jr179(setup_test_data_jr179):
     ed = _get_raw_dataset(setup_test_data_jr179)
     return ed
->>>>>>> eee5b4dc
 
 
 def _get_sv_dataset(file_path, enriched: bool = False, waveform: str = "CW", encode: str = "power"):
@@ -118,12 +116,7 @@
     return ed
 
 
-<<<<<<< HEAD
 @pytest.fixture(scope="session")
 def raw_dataset_jr179(setup_test_data_jr179):
     ed = _get_raw_dataset(setup_test_data_jr179)
     return ed
-=======
-
-
->>>>>>> eee5b4dc
