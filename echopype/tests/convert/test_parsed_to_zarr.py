--- conflicted
+++ resolved
@@ -377,10 +377,6 @@
 
         # Now metadata should exist
         assert zarr_store.fs.exists(zarr_store.root + "/.zmetadata")
-<<<<<<< HEAD
-
-=======
->>>>>>> efca666e
         
     def test__write_power(self, ek60_parsed2zarr_obj_w_df):
         # There shouldn't be any group here
@@ -418,11 +414,7 @@
         assert power_dataarray.name == "backscatter_r"
         assert power_dataarray.dims == ("ping_time", "channel", "range_sample")
         assert power_dataarray.shape == self.ek60_expected_shapes["power"]
-<<<<<<< HEAD
-
-=======
-        
->>>>>>> efca666e
+        
     def test_angle_dataarrays(self, ek60_parsed2zarr_obj_w_df):
         angle_athwartship, angle_alongship = ek60_parsed2zarr_obj_w_df.angle_dataarrays
         assert isinstance(angle_athwartship, xr.DataArray)
