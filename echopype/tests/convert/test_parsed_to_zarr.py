--- conflicted
+++ resolved
@@ -15,11 +15,8 @@
 from echopype.echodata.convention import sonarnetcdf_1
 from echopype.convert.api import _check_file, SONAR_MODELS
 
-<<<<<<< HEAD
-=======
 pytestmark = pytest.mark.skip(reason="Removed Parsed2Zarr")
 
->>>>>>> 9c9ea4b4
 test_bucket_name = "echopype-test"
 port = 5555
 endpoint_uri = "http://127.0.0.1:%s/" % port
@@ -288,13 +285,9 @@
             ek60_parsed2zarr_obj.parser_obj.zarr_datagrams
         )
         # convert channel column to a string
-<<<<<<< HEAD
-        ek60_parsed2zarr_obj.datagram_df["channel"] = ek60_parsed2zarr_obj.datagram_df["channel"].astype(str)
-=======
         ek60_parsed2zarr_obj.datagram_df["channel"] = ek60_parsed2zarr_obj.datagram_df[
             "channel"
         ].astype(str)
->>>>>>> 9c9ea4b4
         yield ek60_parsed2zarr_obj
 
     def _get_storage_options(self, dest_path: Optional[str]) -> Optional[dict]:
@@ -386,46 +379,6 @@
 
         # Now metadata should exist
         assert zarr_store.fs.exists(zarr_store.root + "/.zmetadata")
-<<<<<<< HEAD
-        
-    def test__write_power(self, ek60_parsed2zarr_obj_w_df):
-        # There shouldn't be any group here
-        assert "power" not in ek60_parsed2zarr_obj_w_df.zarr_root
-        
-        ek60_parsed2zarr_obj_w_df._write_power(
-            df=ek60_parsed2zarr_obj_w_df.datagram_df,
-            max_mb=self.max_mb
-        )
-        
-        # There should now be power group
-        assert "power" in ek60_parsed2zarr_obj_w_df.zarr_root
-        
-        for k, arr in ek60_parsed2zarr_obj_w_df.zarr_root["/power"].arrays():
-            assert arr.shape == self.ek60_expected_shapes[k]
-    
-    def test__write_angle(self, ek60_parsed2zarr_obj_w_df):
-        # There shouldn't be any group here
-        assert "angle" not in ek60_parsed2zarr_obj_w_df.zarr_root
-        
-        ek60_parsed2zarr_obj_w_df._write_angle(
-            df=ek60_parsed2zarr_obj_w_df.datagram_df,
-            max_mb=self.max_mb
-        )
-        # There should now be angle group
-        assert "angle" in ek60_parsed2zarr_obj_w_df.zarr_root
-        
-        for k, arr in ek60_parsed2zarr_obj_w_df.zarr_root["/angle"].arrays():
-            assert arr.shape == self.ek60_expected_shapes[k]
-    
-    def test_power_dataarray(self, ek60_parsed2zarr_obj_w_df):
-        power_dataarray = ek60_parsed2zarr_obj_w_df.power_dataarray
-        assert isinstance(power_dataarray, xr.DataArray)
-        
-        assert power_dataarray.name == "backscatter_r"
-        assert power_dataarray.dims == ("ping_time", "channel", "range_sample")
-        assert power_dataarray.shape == self.ek60_expected_shapes["power"]
-        
-=======
 
     def test__write_power(self, ek60_parsed2zarr_obj_w_df):
         # There shouldn't be any group here
@@ -462,24 +415,15 @@
         assert power_dataarray.dims == ("ping_time", "channel", "range_sample")
         assert power_dataarray.shape == self.ek60_expected_shapes["power"]
 
->>>>>>> 9c9ea4b4
     def test_angle_dataarrays(self, ek60_parsed2zarr_obj_w_df):
         angle_athwartship, angle_alongship = ek60_parsed2zarr_obj_w_df.angle_dataarrays
         assert isinstance(angle_athwartship, xr.DataArray)
         assert isinstance(angle_alongship, xr.DataArray)
-<<<<<<< HEAD
-        
+
         assert angle_alongship.name == "angle_alongship"
         assert angle_alongship.dims == ("ping_time", "channel", "range_sample")
         assert angle_alongship.shape == self.ek60_expected_shapes["angle_alongship"]
-        
-=======
-
-        assert angle_alongship.name == "angle_alongship"
-        assert angle_alongship.dims == ("ping_time", "channel", "range_sample")
-        assert angle_alongship.shape == self.ek60_expected_shapes["angle_alongship"]
-
->>>>>>> 9c9ea4b4
+
         assert angle_athwartship.name == "angle_athwartship"
         assert angle_athwartship.dims == ("ping_time", "channel", "range_sample")
         assert angle_athwartship.shape == self.ek60_expected_shapes["angle_athwartship"]