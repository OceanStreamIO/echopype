--- conflicted
+++ resolved
@@ -961,11 +961,6 @@
                 ]
             )
         truth_da = xr.DataArray(
-<<<<<<< HEAD
-            np.array([[[1, np.nan], [np.nan, 1]]] * 3),
-=======
-            input_array,
->>>>>>> 119e831e
             coords={
                 "channel": ["chan1", "chan2", "chan3"],
                 "ping_time": np.arange(2),
@@ -981,15 +976,9 @@
         )
 
     assert masked_ds[var_name].equals(truth_da)
-
-
-<<<<<<< HEAD
-def test_seabed_mask_all(complete_dataset_jr179):
-    source_Sv = complete_dataset_jr179
-    ml = ep.mask.api.get_seabed_mask_multichannel(
-        source_Sv, method="ariza", parameters=ep.mask.seabed.ARIZA_DEFAULT_PARAMS
-    )
-=======
+    
+    
+
 def create_channel_input_mask(coords):
     """
     Creates a per-channel input mask, given an existing data array's coords
@@ -1035,6 +1024,7 @@
 
 def test_seabed_mask_all(complete_dataset_jr179):
     source_Sv = complete_dataset_jr179
-    ml = echopype.mask.api.get_seabed_mask_multichannel(source_Sv)
->>>>>>> 119e831e
-    assert np.all(ml["channel"] == source_Sv["channel"])+    ml = ep.mask.api.get_seabed_mask_multichannel(
+        source_Sv, method="ariza", parameters=ep.mask.seabed.ARIZA_DEFAULT_PARAMS
+    )
+    assert np.all(ml["channel"] == source_Sv["channel"])
