--- conflicted
+++ resolved
@@ -961,11 +961,7 @@
                 ]
             )
         truth_da = xr.DataArray(
-<<<<<<< HEAD
-            np.array([[[1, np.nan], [np.nan, 1]]] * 3),
-=======
             input_array,
->>>>>>> 7c190b84
             coords={
                 "channel": ["chan1", "chan2", "chan3"],
                 "ping_time": np.arange(2),
@@ -983,8 +979,6 @@
     assert masked_ds[var_name].equals(truth_da)
 
 
-<<<<<<< HEAD
-=======
 def create_channel_input_mask(coords):
     """
     Creates a per-channel input mask, given an existing data array's coords
@@ -1029,7 +1023,6 @@
     assert np.all(ml["channel"] == source_Sv["channel"])
 
 
->>>>>>> 7c190b84
 def test_seabed_mask_all(complete_dataset_jr179):
     source_Sv = complete_dataset_jr179
     ml = ep.mask.api.get_seabed_mask_multichannel(
