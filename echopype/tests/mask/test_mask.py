--- conflicted
+++ resolved
@@ -961,11 +961,7 @@
                 ]
             )
         truth_da = xr.DataArray(
-<<<<<<< HEAD
-            np.array([[[1, np.nan], [np.nan, 1]]] * 3),
-=======
             input_array,
->>>>>>> f12819d7
             coords={
                 "channel": ["chan1", "chan2", "chan3"],
                 "ping_time": np.arange(2),
@@ -983,7 +979,42 @@
     assert masked_ds[var_name].equals(truth_da)
 
 
-<<<<<<< HEAD
+def create_channel_input_mask(coords):
+    """
+    Creates a per-channel input mask, given an existing data array's coords
+
+    Parameters
+    ==========
+    coords - coordinates of the xr.DataArray we want to create a mask for
+
+    Returns
+    =======
+    mask (xr.DataArray) - a mask with the same coords as the input,
+        with all values = False except the first one on the first channel,
+        which is True
+    """
+    dim_array = []
+    for k in coords.keys():
+        dim_array.append(len(coords[k]))
+    mask_data = np.full(shape=dim_array, fill_value=False, dtype=bool)
+    mask_data.put(0, True)  # so we have differences between channels
+    mask = xr.DataArray(data=mask_data, coords=coords, name="mask_chan")
+    return mask
+
+
+def test_channel_mask(var_name="var2"):
+    """
+    Tests that a multichannel mask can be applied to a multichannel array
+    """
+    dataset = get_mock_source_ds_apply_mask(2, 2, False)
+    mask = create_channel_input_mask(dataset.coords)
+    masked = ep.mask.api.apply_mask(dataset, mask, var_name=var_name, fill_value=0)
+    t2 = masked["var2"].values
+    check_mask = mask.values * 1
+    compare = (t2 == check_mask).all()
+    assert compare
+
+
 def test_shoal_mask_all(sv_dataset_jr161):
     source_Sv = sv_dataset_jr161
     ml, _ml = echopype.mask.api.get_shoal_mask_multichannel(
@@ -991,48 +1022,6 @@
     )
     assert np.all(ml["channel"] == source_Sv["channel"])
     assert np.all(_ml["channel"] == source_Sv["channel"])
-=======
-def create_channel_input_mask(coords):
-    """
-    Creates a per-channel input mask, given an existing data array's coords
-
-    Parameters
-    ==========
-    coords - coordinates of the xr.DataArray we want to create a mask for
-
-    Returns
-    =======
-    mask (xr.DataArray) - a mask with the same coords as the input,
-        with all values = False except the first one on the first channel,
-        which is True
-    """
-    dim_array = []
-    for k in coords.keys():
-        dim_array.append(len(coords[k]))
-    mask_data = np.full(shape=dim_array, fill_value=False, dtype=bool)
-    mask_data.put(0, True)  # so we have differences between channels
-    mask = xr.DataArray(data=mask_data, coords=coords, name="mask_chan")
-    return mask
-
-
-def test_channel_mask(var_name="var2"):
-    """
-    Tests that a multichannel mask can be applied to a multichannel array
-    """
-    dataset = get_mock_source_ds_apply_mask(2, 2, False)
-    mask = create_channel_input_mask(dataset.coords)
-    masked = ep.mask.api.apply_mask(dataset, mask, var_name=var_name, fill_value=0)
-    t2 = masked["var2"].values
-    check_mask = mask.values * 1
-    compare = (t2 == check_mask).all()
-    assert compare
-
-
-def test_shoal_mask_all(sv_dataset_jr161):
-    source_Sv = sv_dataset_jr161
-    ml, _ml = echopype.mask.api.get_shoal_mask_multichannel(source_Sv)
-    assert np.all(ml["channel"] == source_Sv["channel"])
-    assert np.all(_ml["channel"] == source_Sv["channel"])
 
 
 def test_seabed_mask_all(complete_dataset_jr179):
@@ -1041,4 +1030,3 @@
         source_Sv, method="ariza", parameters=ep.mask.seabed.ARIZA_DEFAULT_PARAMS
     )
     assert np.all(ml["channel"] == source_Sv["channel"])
->>>>>>> f12819d7
